/**
 * Licensed to the Apache Software Foundation (ASF) under one
 * or more contributor license agreements.  See the NOTICE file
 * distributed with this work for additional information
 * regarding copyright ownership.  The ASF licenses this file
 * to you under the Apache License, Version 2.0 (the
 * "License"); you may not use this file except in compliance
 * with the License.  You may obtain a copy of the License at
 *
 *   http://www.apache.org/licenses/LICENSE-2.0
 *
 * Unless required by applicable law or agreed to in writing,
 * software distributed under the License is distributed on an
 * "AS IS" BASIS, WITHOUT WARRANTIES OR CONDITIONS OF ANY
 * KIND, either express or implied.  See the License for the
 * specific language governing permissions and limitations
 * under the License.
 */

const dataTestLocator = (value: string) => `[data-test='${value}']`;

export function dataTestChartName(chartName: string): string {
  return `[data-test-chart-name='${chartName}']`;
}

export const pageHeader = {
  logo: '.navbar-brand > img',
  headerNavigationItem: '.ant-menu-submenu-title',
  headerNavigationDropdown: "[aria-label='triangle-down']",
  headerNavigationItemMenu: '.ant-menu-item-group-list',
  plusIcon: ':nth-child(2) > .ant-menu-submenu-title',
  plusIconMenuOptions: {
    sqlQueryOption: dataTestLocator('menu-item-SQL query'),
    chartOption: dataTestLocator('menu-item-Chart'),
    dashboardOption: dataTestLocator('menu-item-Dashboard'),
  },
  plusMenu: '.ant-menu-submenu-popup',
  barButtons: '[role="presentation"]',
  sqlLabMenu: '[id="item_3$Menu"]',
  dataMenu: '[id="item_4$Menu"]',
};

export const profile = {
  activeTab: '.ant-tabs-tab-active',
  inactiveTab: '.ant-tabs-tab',
  emptyFavoritedPlaceholder: '.ant-empty-normal',
  tableRow: '.table-row',
  favoritesSpace: '#rc-tabs-0-panel-2',
};
export const securityAccess = {
  rolesBubble: '.antd5-badge-count',
};
export const homePage = {
  homeSection: {
    sectionArea: '.ant-collapse-content-box',
    sectionElement: '.antd5-card-meta-title',
  },
  sections: {
    expandedSection: '.ant-collapse-item-active',
    expandedSectionHeader: '[aria-expanded="true"]',
    collapseExpandButton: '.ant-collapse-arrow',
    collapsedSection: '[class="ant-collapse-item"]',
    collapsedSectionHeader: '[aria-expanded="false"]',
    section: '[class^="ant-collapse-item"]',
    sectionsMenuContainer: "[role='navigation']",
    sectionsMenuItem: "[role='menuitem']",
    card: dataTestLocator('styled-card'),
  },
  thumbnailsSection: {
    container: "[class='switch']",
    toggle: "[role ='switch']",
  },
};
export const databasesPage = {
  addDatabaseButton: dataTestLocator('btn-create-database'),
  searchInput: dataTestLocator('search-input'),
  table: {
    tableRow: dataTestLocator('table-row'),
    tableCell: dataTestLocator('table-row-cell'),
    editButton: dataTestLocator('edit-alt'),
  },
  modal: {
    header: '#rcDialogTitle0 > h4',
    step: '.helper-top',
    selectDbStepTitle: '.select-db > h4',
    preferredBlockBigQuery: '.preferred > :nth-child(1)',
    preferredBlockPostgreSQL: '.preferred > :nth-child(2)',
    preferredBlockSnowflake: '.preferred > :nth-child(3)',
    preferredBlockMySQL: '.preferred > :nth-child(4)',
    preferredBlockAthena: '.preferred > :nth-child(5)',
    preferredBlockSheets: '.preferred > :nth-child(6)',
    supportedDatabasesText: '.control-label',
    orChoose: '.available-label',
    dbDropdown: '[class="ant-select-selection-search-input"]',
    dbDropdownMenu: '.rc-virtual-list-holder-inner',
    dbDropdownMenuItem: '[class="ant-select-item-option-content"]',
    infoAlert: '.antd5-alert',
    serviceAccountInput: '[name="credentials_info"]',
    connectionStep: {
      modal: '.antd5-modal-content',
      modalBody: '.antd5-modal-body',
      stepTitle: '.css-7x6kk > h4',
      helperBottom: '.helper-bottom',
      postgresDatabase: '[name="database"]',
      dbInput: '[name="database_name"]',
      alertMessage: '.antd5-alert-message',
      errorField: '[role="alert"]',
      uploadJson: '[title="Upload JSON file"]',
      chooseFile: '[class="antd5-btn input-upload-btn"]',
      additionalParameters: '[name="query_input"]',
      sqlAlchemyUriInput: dataTestLocator('sqlalchemy-uri-input'),
      advancedTab: '#rc-tabs-0-tab-2',
      activeTab: '.ant-tabs-tab-active',
      securitySubMenu:
        ':nth-child(3) > .ant-collapse-header > .anticon > svg > path',
      aceTextInput: '.ace_text-input',
      aceContent: '.ace_content',
      connectButton: '.css-16i3wh7',
      hostInput: '[name="host"]',
      portInput: '[name="port"]',
      usernameInput: '[name="username"]',
      passwordInput: '[name="password"]',
      switch: '.ant-switch',
    },
  },
};

export const sqlLabView = {
  sqlEditorLeftBar: {
    sqlEditorLeftBar: '[data-test="sql-editor-left-bar"]',
    databaseSchemaTableSection:
      '[data-test="sql-editor-left-bar"] > :nth-child(1)',
    tableSchemaSection:
      '[data-test="sql-editor-left-bar"] > :nth-child(1) > :nth-child(3) > :nth-child(1)',
    tableSchemaInputEmpty: '[aria-label="Select table or type table name"]',
  },
  databaseInput: '[data-test=DatabaseSelector] > :nth-child(1)',
  emptyMenuOptionsPlaceholder: '[class="ant-empty-img-simple"]',
  removeTabButton: '.ant-tabs-tab-remove > .anticon > svg',
  tabsNavList: "[class='ant-tabs-nav-list']",
  tab: "[class='ant-tabs-tab-btn']",
  addTabButton: dataTestLocator('add-tab-icon'),
  tooltip: '.antd5-tooltip-content',
  tabName: '.css-1suejie',
  schemaInput: '[data-test=DatabaseSelector] > :nth-child(2)',
  loadingIndicator: '.Select__loading-indicator',
  menuItem: '[class="ant-select-item-option-content"]',
  examplesMenuItem: '[title="examples"]',
  tableInput: ':nth-child(4) > .select > :nth-child(1)',
  sqlEditor: '#brace-editor textarea',
  saveAsButton: '.SaveQuery > .antd5-btn',
  saveAsModal: {
    footer: '.antd5-modal-footer',
    queryNameInput: 'input[class^="ant-input"]',
  },
  sqlToolbar: {
    toolbar: '#js-sql-toolbar',
    runButton: '.css-d3dxop',
  },
  rowsLimit: {
    dropdown: '.ant-dropdown-menu',
    limitButton: '.ant-dropdown-menu-item',
    limitButtonText: '.css-151uxnz',
    limitTextWithValue: '[class="ant-dropdown-trigger"]',
  },
  renderedTableHeader: '.ReactVirtualized__Table__headerRow',
  renderedTableRow: '.ReactVirtualized__Table__row',
  errorBody: '.error-body',
  alertMessage: '.antd5-alert-message',
  historyTable: {
    header: '[role=columnheader]',
    table: '.QueryTable',
    row: dataTestLocator('table-row'),
    failureMarkIcon: '[aria-label=x-small]',
    successMarkIcon: '[aria-label=check]',
  },
};
export const queryHistory = {
  tableHeader: dataTestLocator('sort-header'),
  row: dataTestLocator('table-row'),
  cell: dataTestLocator('table-row-cell'),
  action: '[aria-label=full]',
};
export const savedQuery = {
  tableHeader: dataTestLocator('sort-header'),
  row: dataTestLocator('table-row'),
  cell: dataTestLocator('table-row-cell'),
  trash: dataTestLocator('delete-action'),
  deleteQueryIcon: '[data-test="delete-action"]',
  deleteModal: {
    deleteInput: dataTestLocator('delete-modal-input'),
    deleteButton: dataTestLocator('modal-confirm-button'),
  },
};
export const annotationLayersView = {
  emptyDescription: {
    description: '.ant-empty-description',
    addAnnotationLayerButton: '.ant-empty-footer > .antd5-btn',
  },
  modal: {
    content: {
      content: '.antd5-modal-body',
      title: '.antd5-modal-body > :nth-child(2) > input',
      description: "[name='descr']",
    },
    footer: {
      footer: '.antd5-modal-footer',
      addButton: dataTestLocator('modal-confirm-button'),
      cancelButton: dataTestLocator('modal-cancel-button'),
    },
  },
};
export const datasetsList = {
  newDatasetButton: '.css-yff34v',
  searchInput: dataTestLocator('filters-search'),
  newDatasetModal: {
    inputField: '[class="section"]',
    addButton: dataTestLocator('modal-confirm-button'),
    body: '.antd5-modal-body',
  },
  table: {
    tableRow: {
      row: dataTestLocator('table-row'),
      rowText: dataTestLocator('cell-text'),
      rowCell: dataTestLocator('table-row-cell'),
    },
    tableRowHeader: {
      header: dataTestLocator('sort-header'),
      unsorted: '[aria-label="sort"]',
      sortAsc: '[aria-label="sort-asc"]',
      sortDesc: '[aria-label="sort-desc"]',
    },
    rowActionItems: dataTestLocator('table-row-cell'),
    actionButton: '.action-button',
    editButton: '[aria-label="edit-alt"]',
  },
  editDatasetModal: {
    modal: dataTestLocator('edit-dataset-tabs'),
    sourceNavigationTab: '#table-tabs-tab-0',
    metricsNavigationTab: dataTestLocator('collection-tab-Metrics'),
    columnsNavigationTab: dataTestLocator('collection-tab-Columns'),
    calculatedColumnsNavigationTab: dataTestLocator(
      'collection-tab-Calculated columns',
    ),
    settingsNavigationTab: '#table-tabs-tab-4',
    saveButton: dataTestLocator('datasource-modal-save'),
    sourceContent: '#table-tabs-panel-0',
    metricsContent: '#table-tabs-panel-1',
    columnsContent: '#table-tabs-panel-2',
    calculatedColumnsContent: '#table-tabs-panel-3',
    settingsContent: '#table-tabs-panel-4',
    aceTextInput: '.ace_text-input',
    sourceSQLInput: '.ace_content',
    sourceVirtualSQLRadio: ':nth-child(2) > .ant-radio > .ant-radio-inner',
    sourcePadlock: '[aria-label=lock-locked]',
    legacy: {
      panel: '.panel-body',
      sqlInput: '#sql',
      save: '.well > .btn-primary',
      description: '#description',
    },
  },
  deleteDatasetModal: {
    modal: '.antd5-modal-content',
    deleteInput: dataTestLocator('delete-modal-input'),
    deleteButton: dataTestLocator('modal-confirm-button'),
    text: '.css-kxmt87',
  },
};
export const chartListView = {
  filtersBar: {
    searchField: dataTestLocator('filters-search'),
  },
  top: {
    bulkSelect: dataTestLocator('bulk-select'),
  },
  header: {
    cardView: '[aria-label="card-view"]',
    listView: '[aria-label="list-view"]',
    sort: '[class="ant-select-selection-search-input"][aria-label="Sort"]',
    sortRecentlyModifiedMenuOption: '[label="Recently modified"]',
    sortAlphabeticalMenuOption: '[label="Alphabetical"]',
    sortDropdown: '.Select__menu',
  },
  card: {
    card: dataTestLocator('styled-card'),
    cardCover: '[class="antd5-card-cover"]',
    cardImage: '[class="gradient-container"]',
    selectedStarIcon: "[aria-label='favorite-selected']",
    unselectedStarIcon: "[aria-label='favorite-unselected']",
    starIcon: dataTestLocator('fave-unfave-icon'),
  },
  deleteModal: {
    deleteInput: dataTestLocator('delete-modal-input'),
    deleteButton: dataTestLocator('modal-confirm-button'),
  },
  table: {
    bulkSelect: {
      checkboxOff: '[aria-label="checkbox-off"]',
      checkboxOn: '[aria-label="checkbox-on"]',
      action: dataTestLocator('bulk-select-action'),
    },
    tableList: dataTestLocator('listview-table'),
    table: '[role="rowgroup"]',
    tableRowHeader: {
      header: dataTestLocator('sort-header'),
      unsorted: '[aria-label="sort"]',
      sortAsc: '[aria-label="sort-asc"]',
      sortDesc: '[aria-label="sort-desc"]',
    },
    tableRow: {
      row: dataTestLocator('table-row'),
      rowText: dataTestLocator('cell-text'),
      rowCell: dataTestLocator('table-row-cell'),
    },
  },
  addChartButton: '.css-yff34v',
};
export const nativeFilters = {
  modal: {
    container: '.antd5-modal',
    footer: '.antd5-modal-footer',
    saveButton: dataTestLocator('native-filter-modal-save-button'),
    cancelButton: dataTestLocator('native-filter-modal-cancel-button'),
    confirmCancelButton: dataTestLocator(
      'native-filter-modal-confirm-cancel-button',
    ),
    alertXUnsavedFilters: '.antd5-alert-message',
    tabsList: {
      filterItemsContainer: dataTestLocator('filter-title-container'),
      tabsContainer: '[class="ant-tabs-nav-list"]',
      tab: '.ant-tabs-tab',
      removeTab: '[aria-label="trash"]',
    },
    addFilter: dataTestLocator('add-filter-button'),
    defaultValueCheck: '.ant-checkbox-checked',
    addNewFilterButton: dataTestLocator('add-new-filter-button'),
    addNewDividerButton: dataTestLocator('add-new-divider-button'),
  },
  filtersPanel: {
    filterName: dataTestLocator('filters-config-modal__name-input'),
    datasetName: dataTestLocator('filters-config-modal__datasource-input'),
    filterInfoInput: '.ant-select-selection-search-input',
    inputDropdown: '.ant-select-item-option-content',
    columnEmptyInput: '.ant-select-selection-placeholder',
    filterTypeInput: dataTestLocator('filters-config-modal__filter-type'),
    fieldInput: dataTestLocator('field-input'),
    filterTypeItem: '.ant-select-selection-item',
    filterGear: dataTestLocator('filterbar-orientation-icon'),
  },
  filterFromDashboardView: {
    filterValueInput: '[class="ant-select-selection-search-input"]',
    expand: dataTestLocator('filter-bar__expand-button'),
    collapse: dataTestLocator('filter-bar__collapse-button'),
    filterName: dataTestLocator('filter-control-name'),
    filterContent: '.ant-select-selection-item',
    createFilterButton: dataTestLocator('filter-bar__create-filter'),
    timeRangeFilterContent: dataTestLocator('time-range-trigger'),
  },
  createFilterButton: dataTestLocator('filter-bar__create-filter'),
  removeFilter: '[aria-label="remove"]',
  silentLoading: '.loading inline-centered css-101mkpk',
  filterConfigurationSections: {
    sectionHeader: '.ant-collapse-header',
    displayedSection: 'div[style="height: 100%; overflow-y: auto;"]',
    collapseExpandButton: '.ant-collapse-arrow',
    checkedCheckbox: '.ant-checkbox-wrapper-checked',
    infoTooltip: '[aria-label="Show info tooltip"]',
    parentFilterInput: dataTestLocator('parent-filter-input'),
    filterPlaceholder: '.ant-select-selection-placeholder',
    collapsedSectionContainer: '[class="ant-collapse-content-box"]',
  },
  filtersList: {
    list: '.ant-tabs-nav-list',
    listItemNotActive: '[class="ant-tabs-tab ant-tabs-tab-with-remove"]',
    listItemActive:
      '[class="ant-tabs-tab ant-tabs-tab-with-remove ant-tabs-tab-active"]',
    removeIcon: '[aria-label="trash"]',
  },
  filterItem: dataTestLocator('form-item-value'),
  filterItemDropdown: '.ant-select-selection-search',
  applyFilter: dataTestLocator('filter-bar__apply-button'),
  defaultInput: dataTestLocator('default-input'),
  filterIcon: dataTestLocator('filter-icon'),
  slider: {
    slider: '[class="ant-slider"]',
    startHandle: '[class="ant-slider-handle ant-slider-handle-1"]',
    endHandle: '[class="ant-slider-handle ant-slider-handle-2"]',
    sliderText: '[class="ant-slider-mark-text ant-slider-mark-text-active"]',
  },
};
export const dashboardListView = {
  dashboardListView: dataTestLocator('dashboard-list-view'),
  editItemAction: dataTestLocator('edit-alt'),
  filtersBar: {
    searchField: dataTestLocator('filters-search'),
  },
  top: {
    bulkSelect: dataTestLocator('bulk-select'),
  },
  card: {
    card: dataTestLocator('styled-card'),
    cardCover: '[class="antd5-card-cover"]',
    cardImage: '[class="gradient-container"]',
    selectedStarIcon: "[aria-label='favorite-selected']",
    unselectedStarIcon: "[aria-label='favorite-unselected']",
    starIcon: dataTestLocator('fave-unfave-icon'),
  },
  deleteModal: {
    deleteInput: dataTestLocator('delete-modal-input'),
    deleteButton: dataTestLocator('modal-confirm-button'),
  },
  table: {
    starIcon: dataTestLocator('fave-unfave-icon'),
    selectedStarIcon: "[aria-label='favorite-selected']",
    unselectedStarIcon: "[aria-label='favorite-unselected']",
    bulkSelect: {
      checkboxOff: '[aria-label="checkbox-off"]',
      checkboxOn: '[aria-label="checkbox-on"]',
      action: dataTestLocator('bulk-select-action'),
    },
    tableRow: {
      sortHeader: dataTestLocator('sort-header'),
      row: dataTestLocator('table-row'),
      rowText: dataTestLocator('cell-text'),
      rowCell: dataTestLocator('table-row-cell'),
    },
    tableRowList: '[role="rowgroup"]',
    tableList: dataTestLocator('listview-table'),
    trashIcon: dataTestLocator('dashboard-list-trash-icon'),
  },
  actions: {
    importButton: dataTestLocator('import-button'),
    newDashboardButton: '.css-yff34v',
  },
  importModal: {
    selectFileButton: '.ant-upload > .antd5-btn > span',
    importButton: dataTestLocator('modal-confirm-button'),
  },
  header: {
    cardView: '[aria-label="card-view"]',
    listView: '[aria-label="list-view"]',
    sort: dataTestLocator('sort-header'),
    sortDropdown: '.Select__menu',
    statusFilterInput: `${dataTestLocator(
      'filters-select',
    )}[aria-label='Status']`,
    ownerFilterInput: `${dataTestLocator(
      'filters-select',
    )}[aria-label='Owner']`,
    createdByFilterInput: `${dataTestLocator(
      'filters-select',
    )}[aria-label='Created by']`,
    FavoriteFilterInput: `${dataTestLocator(
      'filters-select',
    )}[aria-label='Favorite']`,
    searchFilterInput: `${dataTestLocator(
      'filters-search',
    )}[name='dashboard_title']`,
    draftStatusFilterOption: "[title='Draft']",
  },
};
export const exploreView = {
  openDatasourceMenu: dataTestLocator('open-datasource-tab'),
  sectionsHeader: '.ant-collapse-header',
  datasourceMenuThreeDots: dataTestLocator('datasource-menu-trigger'),
  threeDotsMenuDropdown: {
    editDataset: dataTestLocator('edit-dataset'),
  },
  chartContainer: dataTestLocator('chart-container'),
  chartHeading: {
    queryMenu: '#query',
    viewQueryButton: dataTestLocator('view-query-menu-item'),
    shortLinkButton: dataTestLocator('short-link-button'),
    embedCodeButton: dataTestLocator('embed-code-button'),
  },
  chartAreaItem: '.nv-legend-text',
  viewQueryModal: {
    container: '.antd5-modal-content',
    closeButton: 'button.antd5-modal-close',
  },
  embedCodeModal: {
    container: dataTestLocator('embed-code-popover'),
    textfield: dataTestLocator('embed-code-textarea'),
  },
  saveModal: {
    modal: '.antd5-modal-content',
    chartNameInput: dataTestLocator('new-chart-name'),
    dashboardNameInput: '.ant-select-selection-search-input',
    addToDashboardInput: dataTestLocator(
      'save-chart-modal-select-dashboard-form',
    ),
    saveButton: dataTestLocator('btn-modal-save'),
    saveAsCircle: dataTestLocator('saveas-radio'),
    overwriteCircle: dataTestLocator('save-overwrite-radio'),
    saveAndGoToDashboard: '#btn_modal_save_goto_dash',
  },
  controlPanel: {
    panel: dataTestLocator('control-tabs'),
    categoryArea: '.ant-collapse-content-box',
    dragField: dataTestLocator('datasource'),
    metricsField: dataTestLocator('metrics'),
    optionField: dataTestLocator('option-label'),
    fieldInput: '.Select__control input',
    removeFieldValue: dataTestLocator('remove-control-button'),
    addFieldValue: '[aria-label="plus-small"]',
    vizType: dataTestLocator('visualization-type'),
    runButton: dataTestLocator('run-query-button'),
    saveQuery: dataTestLocator('query-save-button'),
    fieldValue: dataTestLocator('control-label'),
    addMetricModal: {
      container: dataTestLocator('metrics-edit-popover'),
      metricNameEdit: {
        editButton: dataTestLocator('AdhocMetricEditTitle#trigger'),
        input: dataTestLocator('AdhocMetricEditTitle#input'),
      },
      simpleTab: {
        tab: '#adhoc-metric-edit-tabs-tab-SIMPLE',
        columnInput: '[name="select-column"]',
        aggregateInput: '[name="select-aggregate"]',
      },
      customSQLTab: {
        tab: '#adhoc-metric-edit-tabs-tab-SQL',
        inputContainerField: '.ace_content',
        input: '.ace_text-input',
      },
      saveButton: dataTestLocator('AdhocMetricEdit#save'),
    },
    querySection: {
      groupByField: dataTestLocator('groupby'),
      filtersField: dataTestLocator('adhoc_filters'),
      filterValue: dataTestLocator('adhoc-filter-simple-value'),
      filterModal: {
        customSQL: {
          tab: '#adhoc-filter-edit-tabs-tab-SQL',
          inputArea: '.ace_content',
          input: '.ace_text-input',
        },
        simple: {
          tab: '#adhoc-filter-edit-tabs-tab-SIMPLE',
        },
        container: dataTestLocator('filter-edit-popover'),
        saveButton: dataTestLocator('adhoc-filter-edit-popover-save-button'),
      },
    },
    annotationLayerSection: {
      addAnnotationLayer: dataTestLocator('annotation_layers'),
      addAnnotationLayerModal: {
        container: dataTestLocator('popover-content'),
        name: dataTestLocator('annotation-layer-name-header'),
        formula: dataTestLocator('annotation-layer-value-header'),
        input: dataTestLocator(''),
      },
    },
    timeSection: {
      timeRangeFilter: dataTestLocator('time-range-trigger'),
      timeRangeFilterModal: {
        container: '.ant-popover-content',
        footer: '.footer',
        cancelButton: dataTestLocator('cancel-button'),
        configureLastTimeRange: {
          container: '.ant-radio-group',
          checkedItem: '.ant-radio-checked + span',
        },
        configureCustomTimeRange: {
          container: dataTestLocator('custom-frame'),
          timeInput: '.ant-input-number-input-wrap > input',
        },
        configureNoFilterTimeRange: {
          container: dataTestLocator('no-filter'),
        },
      },
    },
    advancedAnalyticsSection: {
      timeShift: {
        container: dataTestLocator('time_compare'),
        input: 'input[type=text]',
        selectedValues: '.Select__multi-value__label',
      },
    },
  },
  editDatasetModal: {
    container: '.antd5-modal-content',
    datasetTabsContainer: dataTestLocator('edit-dataset-tabs'),
    saveButton: dataTestLocator('datasource-modal-save'),
    metricsTab: {
      addItem: dataTestLocator('crud-add-table-item'),
      rowsContainer: dataTestLocator('table-content-rows'),
    },
    confirmModal: {
<<<<<<< HEAD
      okButton: '.ant-modal-confirm-btns .antd5-btn-primary',
=======
      okButton: '.antd5-modal-confirm-btns .ant-btn-primary',
>>>>>>> a193d790
    },
  },
  visualizationTypeModal: {
    vizTypeButton: dataTestLocator('viztype-selector-container'),
  },
};
export const createChartView = {
  chooseDatasetInput: '.ant-select-selection-search-input',
  chooseDatasetOption: '.ant-select-item-option-content',
  chooseDatasetList: '.rc-virtual-list-holder-inner',
  tableVizType: "[alt='Table']",
};
export const editDashboardView = {
  dashboardName: dataTestLocator('dashboard-title-input'),
  dashboardEditingContainer: dataTestLocator('dashboard-content'),
  editComponent: dataTestLocator('new-component'),
  discardChanges: dataTestLocator('discard-changes-button'),
  chartBox: dataTestLocator('chart-grid-component'),
  tabsList: {
    tabsContainer: '[class="ant-tabs-nav-list"]',
    tab: '.ant-tabs-tab',
  },
};
export const dashboardView = {
  dashboardContainer: dataTestLocator('grid-container'),
  dashboardAlert: {
    modal: dataTestLocator('toast-container'),
    closeButton: dataTestLocator('close-button'),
  },
  saveModal: {
    modal: '.antd5-modal-content',
    dashboardNameInput: '.ant-input',
    saveButton: dataTestLocator('modal-save-dashboard-button'),
  },
  dashboardProperties: {
    modal: '.antd5-modal-content',
    dashboardTitleInput: dataTestLocator('dashboard-title-input'),
    modalButton: '[type="button"]',
  },
  chart: {
    trashIcon: dataTestLocator('dashboard-delete-component-button'),
    refreshChart: dataTestLocator('refresh-chart-menu-item'),
  },
  threeDotsMenuIcon:
    '.header-with-actions .right-button-panel .ant-dropdown-trigger',
  threeDotsMenuDropdown: dataTestLocator('header-actions-menu'),
  refreshDashboard: dataTestLocator('refresh-dashboard-menu-item'),
  saveAsMenuOption: dataTestLocator('save-as-menu-item'),
  dashboardTab: dataTestLocator('dragdroppable-object'),
  salesDashboardSpecific: {
    vehicleSalesFilterTimeRange: dataTestLocator('time-range-trigger'),
    secondTabSalesDashboard: dataTestLocator('dragdroppable-object'),
  },
  timeRangeModal: {
    rangeTypeField: '.ant-select-selection-item',
    startTimeInputNumber: '.ant-input-number-input',
    datePicker: '.ant-picker-input',
    applyButton: dataTestLocator('date-filter-control__apply-button'),
    radioGroup: '.ant-radio-group',
    radioButton: '.ant-radio',
    finalFilterRangePreviewCustom:
      '.css-c2bup7 > :nth-child(6) > :nth-child(2)',
    finalFilterRangePreviewLast: '.css-c2bup7 > :nth-child(7) > :nth-child(2)',
    finalFilterRangePreviewPrevious:
      '.css-c2bup7 > :nth-child(7) > :nth-child(2)',
  },
  treeMapChartModal: {
    selectItem: '.Select_control',
    selectItemInput: '.Select__control input[type=text]',
    applyButton: '.filter button:not(:disabled)',
    clearItemIcon: '.Select__clear-indicator',
  },
  sliceThreeDots: '[aria-label="More Options"]',
  sliceThreeDotsDropdown: '[role="menu"]',
  editDashboardButton: '[aria-label="Edit dashboard"]',
  starIcon: dataTestLocator('fave-unfave-icon'),
  dashboardHeader: dataTestLocator('dashboard-header'),
  dashboardSectionContainer: dataTestLocator(
    'grid-row-background--transparent',
  ),
  markdownEditor: dataTestLocator('dashboard-markdown-editor'),
  dashboardComponent: dataTestLocator('dashboard-component-chart-holder'),
  tabsList: {
    tabsContainer: dataTestLocator('dashboard-component-tabs'),
    tabsNavList: dataTestLocator('nav-list'),
    tabs: '.ant-tabs-nav-list',
    tab: '.ant-tabs-tab',
  },
};<|MERGE_RESOLUTION|>--- conflicted
+++ resolved
@@ -588,11 +588,7 @@
       rowsContainer: dataTestLocator('table-content-rows'),
     },
     confirmModal: {
-<<<<<<< HEAD
-      okButton: '.ant-modal-confirm-btns .antd5-btn-primary',
-=======
-      okButton: '.antd5-modal-confirm-btns .ant-btn-primary',
->>>>>>> a193d790
+      okButton: '.antd5-modal-confirm-btns .antd5-btn-primary',
     },
   },
   visualizationTypeModal: {
