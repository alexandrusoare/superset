--- conflicted
+++ resolved
@@ -43,17 +43,13 @@
       // Ant Design is applying inline z-index styles causing troubles
       // TODO: Remove z-indexes when Ant Design is fully upgraded to v5
       // Prefer vanilla Ant Design z-indexes that should work out of the box
-<<<<<<< HEAD
-
       .antd5-dropdown,
       .ant-dropdown,
-=======
-      .ant-popover,
->>>>>>> 06f8f8e6
       .ant-select-dropdown,
       .antd5-modal-wrap,
       .antd5-modal-mask,
       .antd5-picker-dropdown,
+      .ant-popover,
       .antd5-popover {
         z-index: ${theme.zIndex.max} !important;
       }
