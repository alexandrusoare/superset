--- conflicted
+++ resolved
@@ -153,10 +153,10 @@
     text-align: center;
     font-weight: ${({ theme }) => theme.fontWeightStrong};
   }
+    font-weight: ${({ theme }) => theme.fontWeightStrong};
+  }
 `;
 
-<<<<<<< HEAD
-=======
 const ControlPanelsTabs = styled(Tabs)`
   ${({ theme, fullWidth }) => css`
     height: 100%;
@@ -191,7 +191,6 @@
   `}
 `;
 
->>>>>>> 358633e9
 const isTimeSection = (section: ControlPanelSectionConfig): boolean =>
   !!section.label && sections.legacyTimeseriesTime.label === section.label;
 
