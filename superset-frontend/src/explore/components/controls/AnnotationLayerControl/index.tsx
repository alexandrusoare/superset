--- conflicted
+++ resolved
@@ -188,17 +188,7 @@
   renderInfo(anno: Annotation) {
     const { annotationError, annotationQuery, theme } = this.props;
     if (annotationQuery[anno.name]) {
-<<<<<<< HEAD
-      return (
-        <i
-          className="fa fa-refresh"
-          style={{ color: theme.colorPrimary }}
-          aria-hidden
-        />
-      );
-=======
       return <Icons.SyncOutlined iconColor={theme.colorPrimary} iconSize="m" />;
->>>>>>> 358633e9
     }
     if (annotationError[anno.name]) {
       return (
