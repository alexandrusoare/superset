/**
 * Licensed to the Apache Software Foundation (ASF) under one
 * or more contributor license agreements.  See the NOTICE file
 * distributed with this work for additional information
 * regarding copyright ownership.  The ASF licenses this file
 * to you under the Apache License, Version 2.0 (the
 * "License"); you may not use this file except in compliance
 * with the License.  You may obtain a copy of the License at
 *
 *   http://www.apache.org/licenses/LICENSE-2.0
 *
 * Unless required by applicable law or agreed to in writing,
 * software distributed under the License is distributed on an
 * "AS IS" BASIS, WITHOUT WARRANTIES OR CONDITIONS OF ANY
 * KIND, either express or implied.  See the License for the
 * specific language governing permissions and limitations
 * under the License.
 */
import { FC, ReactNode, useMemo, useRef } from 'react';
import { t, css, useTheme, SupersetTheme } from '@superset-ui/core';
import { InfoTooltipWithTrigger } from '@superset-ui/chart-controls';
import { Tooltip } from 'src/components/Tooltip';
import { FormLabel } from 'src/components/Form';
import Icons from 'src/components/Icons';

type ValidationError = string;

export type ControlHeaderProps = {
  name?: string;
  label?: ReactNode;
  description?: ReactNode;
  validationErrors?: ValidationError[];
  renderTrigger?: boolean;
  rightNode?: ReactNode;
  leftNode?: ReactNode;
  onClick?: () => void;
  hovered?: boolean;
  tooltipOnClick?: () => void;
  warning?: string;
  danger?: string;
};

const iconStyles = css`
  &.anticon {
    font-size: unset;
    .anticon {
      line-height: unset;
      vertical-align: unset;
    }
  }
`;

const ControlHeader: FC<ControlHeaderProps> = ({
  name,
  label,
  description,
  validationErrors = [],
  renderTrigger = false,
  rightNode,
  leftNode,
  onClick,
  hovered = false,
  tooltipOnClick = () => {},
  warning,
  danger,
}) => {
  const theme = useTheme();
  const hasHadNoErrors = useRef(false);
  const labelColor = useMemo(() => {
    if (!validationErrors.length) {
      hasHadNoErrors.current = true;
    }

    if (hasHadNoErrors.current) {
      if (validationErrors.length) {
        return theme.colorErrorText;
      }

      return 'unset';
    }

    return theme.colorWarningText;
  }, [theme.colorErrorText, theme.colorWarningText, validationErrors.length]);

  if (!label) {
    return null;
  }

  const renderOptionalIcons = () => {
    if (!hovered) {
      return null;
    }

    return (
      <span
        css={() => css`
          position: absolute;
          top: 50%;
          right: 0;
          padding-left: ${theme.sizeUnit}px;
          transform: translate(100%, -50%);
          white-space: nowrap;
        `}
      >
        {description && (
          <span>
            <Tooltip
              id="description-tooltip"
              title={description}
              placement="top"
            >
              <Icons.InfoCircleOutlined
                css={iconStyles}
                onClick={tooltipOnClick}
              />
            </Tooltip>{' '}
          </span>
        )}
        {renderTrigger && (
          <span>
            <InfoTooltipWithTrigger
              label={t('bolt')}
              tooltip={t('Changing this control takes effect instantly')}
              placement="top"
              icon="bolt"
            />{' '}
          </span>
        )}
      </span>
    );
  };

  return (
    <div className="ControlHeader" data-test={`${name}-header`}>
      <div className="pull-left">
        <FormLabel
          css={(theme: SupersetTheme) => css`
            margin-bottom: ${theme.sizeUnit * 0.5}px;
            position: relative;
          `}
        >
          {leftNode && <span>{leftNode}</span>}
          <span
            role="button"
            tabIndex={0}
            onClick={onClick}
            style={{ cursor: onClick ? 'pointer' : '' }}
          >
            {label}
          </span>{' '}
          {warning && (
            <span>
              <Tooltip id="error-tooltip" placement="top" title={warning}>
<<<<<<< HEAD
                <Icons.AlertSolid
                  iconColor={theme.colorWarningText}
=======
                <Icons.WarningOutlined
                  iconColor={theme.colorWarning}
                  css={css`
                    vertical-align: baseline;
                  `}
>>>>>>> 358633e9
                  iconSize="s"
                />
              </Tooltip>{' '}
            </span>
          )}
          {danger && (
            <span>
              <Tooltip id="error-tooltip" placement="top" title={danger}>
<<<<<<< HEAD
                <Icons.ErrorSolid
=======
                <Icons.ExclamationCircleOutlined
>>>>>>> 358633e9
                  iconColor={theme.colorErrorText}
                  iconSize="s"
                />
              </Tooltip>{' '}
            </span>
          )}
          {validationErrors?.length > 0 && (
            <span data-test="error-tooltip">
              <Tooltip
                id="error-tooltip"
                placement="top"
                title={validationErrors?.join(' ')}
              >
                <Icons.ExclamationCircleOutlined
                  css={css`
                    ${iconStyles};
                    color: ${labelColor};
                  `}
                />
              </Tooltip>{' '}
            </span>
          )}
          {renderOptionalIcons()}
        </FormLabel>
      </div>
      {rightNode && <div className="pull-right">{rightNode}</div>}
      <div className="clearfix" />
    </div>
  );
};

export default ControlHeader;<|MERGE_RESOLUTION|>--- conflicted
+++ resolved
@@ -151,16 +151,11 @@
           {warning && (
             <span>
               <Tooltip id="error-tooltip" placement="top" title={warning}>
-<<<<<<< HEAD
-                <Icons.AlertSolid
-                  iconColor={theme.colorWarningText}
-=======
                 <Icons.WarningOutlined
                   iconColor={theme.colorWarning}
                   css={css`
                     vertical-align: baseline;
                   `}
->>>>>>> 358633e9
                   iconSize="s"
                 />
               </Tooltip>{' '}
@@ -169,11 +164,7 @@
           {danger && (
             <span>
               <Tooltip id="error-tooltip" placement="top" title={danger}>
-<<<<<<< HEAD
-                <Icons.ErrorSolid
-=======
                 <Icons.ExclamationCircleOutlined
->>>>>>> 358633e9
                   iconColor={theme.colorErrorText}
                   iconSize="s"
                 />
