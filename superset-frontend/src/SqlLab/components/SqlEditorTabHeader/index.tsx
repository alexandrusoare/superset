--- conflicted
+++ resolved
@@ -55,16 +55,10 @@
 `;
 
 const IconContainer = styled.div`
-<<<<<<< HEAD
-  display: inline-block;
-  width: ${({ theme }) => theme.sizeUnit * 8}px;
-  text-align: center;
-=======
   ${({ theme }) => css`
     display: inline-block;
     margin: 0 ${theme.sizeUnit * 2}px 0 0px;
   `}
->>>>>>> 358633e9
 `;
 interface Props {
   queryEditor: QueryEditor;
