--- conflicted
+++ resolved
@@ -49,13 +49,9 @@
     <StyledDropdownButton
       onClick={() => setShowSave(true)}
       dropdownRender={() => overlayMenu}
-<<<<<<< HEAD
-      icon={<Icons.CaretDown name="caret-down" />}
-=======
       icon={
         <Icons.DownOutlined iconSize="xs" iconColor={theme.colorPrimaryText} />
       }
->>>>>>> 358633e9
       trigger={['click']}
     >
       {t('Save')}
