--- conflicted
+++ resolved
@@ -178,16 +178,12 @@
       },
       timed_out: {
         config: {
-<<<<<<< HEAD
-          icon: <Icons.Clock iconColor={theme.colorError} iconSize="m" />,
-=======
           icon: (
             <Icons.ClockCircleOutlined
-              iconColor={theme.colors.error.base}
-              iconSize="m"
-            />
-          ),
->>>>>>> 4f166a03
+              iconColor={theme.colorError}
+              iconSize="m"
+            />
+          ),
           label: t('Offline'),
         },
       },
