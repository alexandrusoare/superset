/**
 * Licensed to the Apache Software Foundation (ASF) under one
 * or more contributor license agreements.  See the NOTICE file
 * distributed with this work for additional information
 * regarding copyright ownership.  The ASF licenses this file
 * to you under the Apache License, Version 2.0 (the
 * "License"); you may not use this file except in compliance
 * with the License.  You may obtain a copy of the License at
 *
 *   http://www.apache.org/licenses/LICENSE-2.0
 *
 * Unless required by applicable law or agreed to in writing,
 * software distributed under the License is distributed on an
 * "AS IS" BASIS, WITHOUT WARRANTIES OR CONDITIONS OF ANY
 * KIND, either express or implied.  See the License for the
 * specific language governing permissions and limitations
 * under the License.
 */
/* eslint-disable jsx-a11y/anchor-is-valid */
/* eslint-disable jsx-a11y/no-static-element-interactions */
import {
  useState,
  useEffect,
  useMemo,
  useRef,
  useCallback,
  ChangeEvent,
  FC,
} from 'react';

import type AceEditor from 'react-ace';
import useEffectEvent from 'src/hooks/useEffectEvent';
import { CSSTransition } from 'react-transition-group';
import { shallowEqual, useDispatch, useSelector } from 'react-redux';
import Split from 'react-split';
import {
  css,
  FeatureFlag,
  isFeatureEnabled,
  styled,
  t,
  useTheme,
  getExtensionsRegistry,
  QueryResponse,
  Query,
} from '@superset-ui/core';
import type {
  QueryEditor,
  SqlLabRootState,
  CursorPosition,
} from 'src/SqlLab/types';
import type { DatabaseObject } from 'src/features/databases/types';
import { debounce, throttle, isEmpty } from 'lodash';
import Modal from 'src/components/Modal';
import Mousetrap from 'mousetrap';
import Button from 'src/components/Button';
import Timer from 'src/components/Timer';
import ResizableSidebar from 'src/components/ResizableSidebar';
import { Dropdown } from 'src/components/Dropdown';
import { Skeleton } from 'src/components';
import { Switch } from 'src/components/Switch';
import { Input } from 'src/components/Input';
import { Menu } from 'src/components/Menu';
import Icons from 'src/components/Icons';
import { detectOS } from 'src/utils/common';
import {
  addNewQueryEditor,
  CtasEnum,
  estimateQueryCost,
  persistEditorHeight,
  postStopQuery,
  queryEditorSetAutorun,
  queryEditorSetSql,
  queryEditorSetCursorPosition,
  queryEditorSetAndSaveSql,
  queryEditorSetTemplateParams,
  runQueryFromSqlEditor,
  saveQuery,
  addSavedQueryToTabState,
  scheduleQuery,
  setActiveSouthPaneTab,
  updateSavedQuery,
  formatQuery,
  fetchQueryEditor,
  switchQueryEditor,
} from 'src/SqlLab/actions/sqlLab';
import {
  STATE_TYPE_MAP,
  SQL_EDITOR_GUTTER_HEIGHT,
  SQL_EDITOR_GUTTER_MARGIN,
  SQL_TOOLBAR_HEIGHT,
  SQL_EDITOR_LEFTBAR_WIDTH,
  SQL_EDITOR_PADDING,
  INITIAL_NORTH_PERCENT,
  INITIAL_SOUTH_PERCENT,
  SET_QUERY_EDITOR_SQL_DEBOUNCE_MS,
  WINDOW_RESIZE_THROTTLE_MS,
} from 'src/SqlLab/constants';
import {
  getItem,
  LocalStorageKeys,
  setItem,
} from 'src/utils/localStorageHelpers';
import { EmptyState } from 'src/components/EmptyState';
import Alert from 'src/components/Alert';
import getBootstrapData from 'src/utils/getBootstrapData';
import useLogAction from 'src/logger/useLogAction';
import {
  LOG_ACTIONS_SQLLAB_CREATE_TABLE_AS,
  LOG_ACTIONS_SQLLAB_CREATE_VIEW_AS,
  LOG_ACTIONS_SQLLAB_ESTIMATE_QUERY_COST,
  LOG_ACTIONS_SQLLAB_FORMAT_SQL,
  LOG_ACTIONS_SQLLAB_LOAD_TAB_STATE,
  LOG_ACTIONS_SQLLAB_RUN_QUERY,
  LOG_ACTIONS_SQLLAB_STOP_QUERY,
  Logger,
} from 'src/logger/LogUtils';
import TemplateParamsEditor from '../TemplateParamsEditor';
import SouthPane from '../SouthPane';
import SaveQuery, { QueryPayload } from '../SaveQuery';
import ScheduleQueryButton from '../ScheduleQueryButton';
import EstimateQueryCostButton from '../EstimateQueryCostButton';
import ShareSqlLabQuery from '../ShareSqlLabQuery';
import SqlEditorLeftBar from '../SqlEditorLeftBar';
import AceEditorWrapper from '../AceEditorWrapper';
import RunQueryActionButton from '../RunQueryActionButton';
import QueryLimitSelect from '../QueryLimitSelect';
import KeyboardShortcutButton, {
  KEY_MAP,
  KeyboardShortcut,
} from '../KeyboardShortcutButton';

const bootstrapData = getBootstrapData();
const scheduledQueriesConf = bootstrapData?.common?.conf?.SCHEDULED_QUERIES;

const StyledToolbar = styled.div`
  padding: ${({ theme }) => theme.sizeUnit * 2}px;
  background: ${({ theme }) => theme.colorBgContainer};
  display: flex;
  justify-content: space-between;
  border: 1px solid ${({ theme }) => theme.colorBorder};
  border-top: 0;
  column-gap: ${({ theme }) => theme.sizeUnit}px;

  form {
    margin-block-end: 0;
  }

  .leftItems,
  .rightItems {
    display: flex;
    align-items: center;
    & > span {
      margin-right: ${({ theme }) => theme.sizeUnit * 2}px;
      display: inline-block;

      &:last-child {
        margin-right: 0;
      }
    }
  }

  .limitDropdown {
    white-space: nowrap;
  }
`;

const StyledSidebar = styled.div<{ width: number; hide: boolean | undefined }>`
  flex: 0 0 ${({ width }) => width}px;
  width: ${({ width }) => width}px;
  padding: ${({ theme, hide }) => (hide ? 0 : theme.sizeUnit * 2.5)}px;
  border-right: 1px solid
    ${({ theme, hide }) => (hide ? 'transparent' : theme.colorBorder)};
`;

const StyledSqlEditor = styled.div`
  ${({ theme }) => css`
    display: flex;
    flex-direction: row;
    height: 100%;

    .schemaPane {
      transition: transform ${theme.motionDurationMid} ease-in-out;
    }

    .queryPane {
      flex: 1 1 auto;
      padding: ${theme.sizeUnit * 2}px;
      overflow-y: auto;
      overflow-x: scroll;
    }

    .schemaPane-enter-done,
    .schemaPane-exit {
      transform: translateX(0);
      z-index: 7;
    }

    .schemaPane-exit-active {
      transform: translateX(-120%);
    }

    .schemaPane-enter-active {
      transform: translateX(0);
      max-width: ${theme.sizeUnit * 75}px;
    }

    .schemaPane-enter,
    .schemaPane-exit-done {
      max-width: 0;
      transform: translateX(-120%);
      overflow: hidden;
    }

    .schemaPane-exit-done + .queryPane {
      margin-left: 0;
    }

    .gutter {
      border-top: 1px solid ${theme.colorBorder};
      border-bottom: 1px solid ${theme.colorBorder};
      width: 3%;
      margin: ${SQL_EDITOR_GUTTER_MARGIN}px 47%;
    }

    .gutter.gutter-vertical {
      cursor: row-resize;
    }
  `}
`;

const extensionsRegistry = getExtensionsRegistry();

export type Props = {
  queryEditor: QueryEditor;
  defaultQueryLimit: number;
  maxRow: number;
  displayLimit: number;
  saveQueryWarning: string | null;
  scheduleQueryWarning: string | null;
};

const elementStyle = (
  dimension: string,
  elementSize: number,
  gutterSize: number,
) => ({
  [dimension]: `calc(${elementSize}% - ${
    gutterSize + SQL_EDITOR_GUTTER_MARGIN
  }px)`,
});

const SqlEditor: FC<Props> = ({
  queryEditor,
  defaultQueryLimit,
  maxRow,
  displayLimit,
  saveQueryWarning,
  scheduleQueryWarning,
}) => {
  const theme = useTheme();
  const dispatch = useDispatch();

  const {
    database,
    latestQuery,
    hideLeftBar,
    currentQueryEditorId,
    hasSqlStatement,
  } = useSelector<
    SqlLabRootState,
    {
      database?: DatabaseObject;
      latestQuery?: QueryResponse;
      hideLeftBar?: boolean;
      currentQueryEditorId: QueryEditor['id'];
      hasSqlStatement: boolean;
    }
  >(({ sqlLab: { unsavedQueryEditor, databases, queries, tabHistory } }) => {
    let { dbId, latestQueryId, hideLeftBar } = queryEditor;
    if (unsavedQueryEditor?.id === queryEditor.id) {
      dbId = unsavedQueryEditor.dbId || dbId;
      latestQueryId = unsavedQueryEditor.latestQueryId || latestQueryId;
      hideLeftBar =
        typeof unsavedQueryEditor.hideLeftBar === 'boolean'
          ? unsavedQueryEditor.hideLeftBar
          : hideLeftBar;
    }
    return {
      hasSqlStatement: Boolean(queryEditor.sql?.trim().length > 0),
      database: databases[dbId || ''],
      latestQuery: queries[latestQueryId || ''],
      hideLeftBar,
      currentQueryEditorId: tabHistory.slice(-1)[0],
    };
  }, shallowEqual);

  const logAction = useLogAction({ queryEditorId: queryEditor.id });
  const isActive = currentQueryEditorId === queryEditor.id;
  const [height, setHeight] = useState(0);
  const [autorun, setAutorun] = useState(queryEditor.autorun);
  const [ctas, setCtas] = useState('');
  const [northPercent, setNorthPercent] = useState(
    queryEditor.northPercent || INITIAL_NORTH_PERCENT,
  );
  const [southPercent, setSouthPercent] = useState(
    queryEditor.southPercent || INITIAL_SOUTH_PERCENT,
  );
  const [autocompleteEnabled, setAutocompleteEnabled] = useState(
    getItem(LocalStorageKeys.SqllabIsAutocompleteEnabled, true),
  );
  const [renderHTMLEnabled, setRenderHTMLEnabled] = useState(
    getItem(LocalStorageKeys.SqllabIsRenderHtmlEnabled, true),
  );
  const [showCreateAsModal, setShowCreateAsModal] = useState(false);
  const [createAs, setCreateAs] = useState('');
  const showEmptyState = useMemo(
    () => !database || isEmpty(database),
    [database],
  );

  const sqlEditorRef = useRef<HTMLDivElement>(null);
  const northPaneRef = useRef<HTMLDivElement>(null);

  const SqlFormExtension = extensionsRegistry.get('sqleditor.extension.form');

  const startQuery = useCallback(
    (ctasArg = false, ctas_method = CtasEnum.Table) => {
      if (!database) {
        return;
      }

      dispatch(
        runQueryFromSqlEditor(
          database,
          queryEditor,
          defaultQueryLimit,
          ctasArg ? ctas : '',
          ctasArg,
          ctas_method,
        ),
      );
      dispatch(setActiveSouthPaneTab('Results'));
    },
    [ctas, database, defaultQueryLimit, dispatch, queryEditor],
  );

  const formatCurrentQuery = useCallback(
    (useShortcut?: boolean) => {
      logAction(LOG_ACTIONS_SQLLAB_FORMAT_SQL, {
        shortcut: Boolean(useShortcut),
      });
      dispatch(formatQuery(queryEditor));
    },
    [dispatch, queryEditor, logAction],
  );

  const stopQuery = useCallback(() => {
    if (latestQuery && ['running', 'pending'].indexOf(latestQuery.state) >= 0) {
      dispatch(postStopQuery(latestQuery));
    }
    return false;
  }, [dispatch, latestQuery]);

  const runQuery = () => {
    if (database) {
      startQuery();
    }
  };

  useEffect(() => {
    if (autorun) {
      setAutorun(false);
      dispatch(queryEditorSetAutorun(queryEditor, false));
      startQuery();
    }
  }, [autorun, dispatch, queryEditor, startQuery]);

  // One layer of abstraction for easy spying in unit tests
  const getSqlEditorHeight = () =>
    sqlEditorRef.current
      ? sqlEditorRef.current.clientHeight - SQL_EDITOR_PADDING * 2
      : 0;

  const getHotkeyConfig = useCallback(() => {
    // Get the user's OS
    const userOS = detectOS();
    return [
      {
        name: 'runQuery1',
        key: KeyboardShortcut.CtrlR,
        descr: KEY_MAP[KeyboardShortcut.CtrlR],
        func: () => {
          if (queryEditor.sql.trim() !== '') {
            logAction(LOG_ACTIONS_SQLLAB_RUN_QUERY, { shortcut: true });
            startQuery();
          }
        },
      },
      {
        name: 'runQuery2',
        key: KeyboardShortcut.CtrlEnter,
        descr: KEY_MAP[KeyboardShortcut.CtrlEnter],
        func: () => {
          if (queryEditor.sql.trim() !== '') {
            logAction(LOG_ACTIONS_SQLLAB_RUN_QUERY, { shortcut: true });
            startQuery();
          }
        },
      },
      {
        name: 'newTab',
        ...(userOS === 'Windows'
          ? {
              key: KeyboardShortcut.CtrlQ,
              descr: KEY_MAP[KeyboardShortcut.CtrlQ],
            }
          : {
              key: KeyboardShortcut.CtrlT,
              descr: KEY_MAP[KeyboardShortcut.CtrlT],
            }),
        func: () => {
          Logger.markTimeOrigin();
          dispatch(addNewQueryEditor());
        },
      },
      {
        name: 'stopQuery',
        ...(userOS === 'MacOS'
          ? {
              key: KeyboardShortcut.CtrlX,
              descr: KEY_MAP[KeyboardShortcut.CtrlX],
            }
          : {
              key: KeyboardShortcut.CtrlE,
              descr: KEY_MAP[KeyboardShortcut.CtrlE],
            }),
        func: () => {
          logAction(LOG_ACTIONS_SQLLAB_STOP_QUERY, { shortcut: true });
          stopQuery();
        },
      },
      {
        name: 'formatQuery',
        key: KeyboardShortcut.CtrlShiftF,
        descr: KEY_MAP[KeyboardShortcut.CtrlShiftF],
        func: () => {
          formatCurrentQuery(true);
        },
      },
      {
        name: 'switchTabToLeft',
        key: KeyboardShortcut.CtrlLeft,
        descr: KEY_MAP[KeyboardShortcut.CtrlLeft],
        func: () => {
          dispatch(switchQueryEditor(true));
        },
      },
      {
        name: 'switchTabToRight',
        key: KeyboardShortcut.CtrlRight,
        descr: KEY_MAP[KeyboardShortcut.CtrlRight],
        func: () => {
          dispatch(switchQueryEditor(false));
        },
      },
    ];
  }, [dispatch, queryEditor.sql, startQuery, stopQuery, formatCurrentQuery]);

  const hotkeys = useMemo(() => {
    // Get all hotkeys including ace editor hotkeys
    // Get the user's OS
    const userOS = detectOS();
    const base = [
      ...getHotkeyConfig(),
      {
        name: 'runQuery3',
        key: KeyboardShortcut.CtrlShiftEnter,
        descr: KEY_MAP[KeyboardShortcut.CtrlShiftEnter],
        func: (editor: AceEditor['editor']) => {
          if (!editor.getValue().trim()) {
            return;
          }
          const session = editor.getSession();
          const cursorPosition = editor.getCursorPosition();
          const totalLine = session.getLength();
          const currentRow = editor.getFirstVisibleRow();
          const semicolonEnd = editor.find(';', {
            backwards: false,
            skipCurrent: true,
          });
          let end;
          if (semicolonEnd) {
            ({ end } = semicolonEnd);
          }
          if (!end || end.row < cursorPosition.row) {
            end = {
              row: totalLine + 1,
              column: 0,
            };
          }
          const semicolonStart = editor.find(';', {
            backwards: true,
            skipCurrent: true,
          });
          let start;
          if (semicolonStart) {
            start = semicolonStart.end;
          }
          let currentLine = start?.row;
          if (
            !currentLine ||
            currentLine > cursorPosition.row ||
            (currentLine === cursorPosition.row &&
              (start?.column || 0) > cursorPosition.column)
          ) {
            currentLine = 0;
          }
          let content =
            currentLine === start?.row
              ? session.getLine(currentLine).slice(start.column).trim()
              : session.getLine(currentLine).trim();
          while (!content && currentLine < totalLine) {
            currentLine += 1;
            content = session.getLine(currentLine).trim();
          }
          if (currentLine !== start?.row) {
            start = { row: currentLine, column: 0 };
          }
          editor.selection.setSelectionRange({
            start: start ?? { row: 0, column: 0 },
            end,
          });
          startQuery();
          editor.selection.clearSelection();
          editor.moveCursorToPosition(cursorPosition);
          editor.scrollToRow(currentRow);
        },
      },
    ];
    if (userOS === 'MacOS') {
      base.push({
        name: 'previousLine',
        key: KeyboardShortcut.CtrlP,
        descr: KEY_MAP[KeyboardShortcut.CtrlP],
        func: editor => {
          editor.navigateUp();
        },
      });
    }

    return base;
  }, [getHotkeyConfig, startQuery]);

  const onBeforeUnload = useEffectEvent(event => {
    if (
      database?.extra_json?.cancel_query_on_windows_unload &&
      latestQuery?.state === 'running'
    ) {
      event.preventDefault();
      stopQuery();
    }
  });

  const shouldLoadQueryEditor =
    isFeatureEnabled(FeatureFlag.SqllabBackendPersistence) &&
    !queryEditor.loaded;

  const loadQueryEditor = useEffectEvent(() => {
    const duration = Logger.getTimestamp();
    logAction(LOG_ACTIONS_SQLLAB_LOAD_TAB_STATE, {
      duration,
      queryEditorId: queryEditor.id,
      inLocalStorage: Boolean(queryEditor.inLocalStorage),
      hasLoaded: !shouldLoadQueryEditor,
    });
    if (shouldLoadQueryEditor) {
      dispatch(fetchQueryEditor(queryEditor, displayLimit));
    }
  });

  useEffect(() => {
    // We need to measure the height of the sql editor post render to figure the height of
    // the south pane so it gets rendered properly
    setHeight(getSqlEditorHeight());
    const handleWindowResizeWithThrottle = throttle(
      () => setHeight(getSqlEditorHeight()),
      WINDOW_RESIZE_THROTTLE_MS,
    );
    if (isActive) {
      loadQueryEditor();
      window.addEventListener('resize', handleWindowResizeWithThrottle);
      window.addEventListener('beforeunload', onBeforeUnload);
    }

    return () => {
      window.removeEventListener('resize', handleWindowResizeWithThrottle);
      window.removeEventListener('beforeunload', onBeforeUnload);
    };
    // TODO: Remove useEffectEvent deps once https://github.com/facebook/react/pull/25881 is released
  }, [onBeforeUnload, loadQueryEditor, isActive]);

  useEffect(() => {
    // setup hotkeys
    const hotkeys = getHotkeyConfig();
    if (isActive) {
      // MouseTrap always override the same key
      // Unbind (reset) will be called when App component unmount
      hotkeys.forEach(keyConfig => {
        Mousetrap.bind([keyConfig.key], keyConfig.func);
      });
    }
  }, [getHotkeyConfig, latestQuery, isActive]);

  const onResizeStart = () => {
    // Set the heights on the ace editor and the ace content area after drag starts
    // to smooth out the visual transition to the new heights when drag ends
    const editorEl = document.getElementsByClassName(
      'ace_content',
    )[0] as HTMLElement;
    if (editorEl) {
      editorEl.style.height = '100%';
    }
  };

  const onResizeEnd = ([northPercent, southPercent]: number[]) => {
    setNorthPercent(northPercent);
    setSouthPercent(southPercent);

    if (northPaneRef.current?.clientHeight) {
      dispatch(persistEditorHeight(queryEditor, northPercent, southPercent));
    }
  };

  const setQueryEditorAndSaveSql = useCallback(
    sql => {
      dispatch(queryEditorSetAndSaveSql(queryEditor, sql));
    },
    [dispatch, queryEditor],
  );

  const setQueryEditorAndSaveSqlWithDebounce = useMemo(
    () => debounce(setQueryEditorAndSaveSql, SET_QUERY_EDITOR_SQL_DEBOUNCE_MS),
    [setQueryEditorAndSaveSql],
  );

  const onSqlChanged = useEffectEvent((sql: string) => {
    dispatch(queryEditorSetSql(queryEditor, sql));
  });

  // Return the heights for the ace editor and the south pane as an object
  // given the height of the sql editor, north pane percent and south pane percent.
  const getAceEditorAndSouthPaneHeights = (
    height: number,
    northPercent: number,
    southPercent: number,
  ) => ({
    aceEditorHeight:
      (height * northPercent) / (theme.sizeUnit * 25) -
      (SQL_EDITOR_GUTTER_HEIGHT / 2 + SQL_EDITOR_GUTTER_MARGIN) -
      SQL_TOOLBAR_HEIGHT,
    southPaneHeight:
      (height * southPercent) / (theme.sizeUnit * 25) -
      (SQL_EDITOR_GUTTER_HEIGHT / 2 + SQL_EDITOR_GUTTER_MARGIN),
  });

  const getQueryCostEstimate = () => {
    logAction(LOG_ACTIONS_SQLLAB_ESTIMATE_QUERY_COST, { shortcut: false });
    if (database) {
      dispatch(estimateQueryCost(queryEditor));
    }
  };

  const handleToggleAutocompleteEnabled = () => {
    setItem(LocalStorageKeys.SqllabIsAutocompleteEnabled, !autocompleteEnabled);
    setAutocompleteEnabled(!autocompleteEnabled);
  };

  const handleToggleRenderHTMLEnabled = () => {
    setItem(LocalStorageKeys.SqllabIsRenderHtmlEnabled, !renderHTMLEnabled);
    setRenderHTMLEnabled(!renderHTMLEnabled);
  };

  const createTableAs = () => {
    startQuery(true, CtasEnum.Table);
    setShowCreateAsModal(false);
    setCtas('');
  };

  const createViewAs = () => {
    startQuery(true, CtasEnum.View);
    setShowCreateAsModal(false);
    setCtas('');
  };

  const ctasChanged = (event: ChangeEvent<HTMLInputElement>) => {
    setCtas(event.target.value);
  };

  const renderDropdown = () => {
    const qe = queryEditor;
    const successful = latestQuery?.state === 'success';
    const scheduleToolTip = successful
      ? t('Schedule the query periodically')
      : t('You must run the query successfully first');
    return (
      <Menu css={{ width: theme.sizeUnit * 50 }}>
        <Menu.Item css={{ display: 'flex', justifyContent: 'space-between' }}>
          {' '}
          <span>{t('Render HTML')}</span>{' '}
          <Switch
            checked={renderHTMLEnabled}
            onChange={handleToggleRenderHTMLEnabled}
          />{' '}
        </Menu.Item>
        <Menu.Item css={{ display: 'flex', justifyContent: 'space-between' }}>
          {' '}
          <span>{t('Autocomplete')}</span>{' '}
          <Switch
            checked={autocompleteEnabled}
            onChange={handleToggleAutocompleteEnabled}
          />{' '}
        </Menu.Item>
        {isFeatureEnabled(FeatureFlag.EnableTemplateProcessing) && (
          <Menu.Item>
            <TemplateParamsEditor
              language="json"
              onChange={params => {
                dispatch(queryEditorSetTemplateParams(qe, params));
              }}
              queryEditorId={qe.id}
            />
          </Menu.Item>
        )}
        <Menu.Item onClick={() => formatCurrentQuery()}>
          {t('Format SQL')}
        </Menu.Item>
        {!isEmpty(scheduledQueriesConf) && (
          <Menu.Item>
            <ScheduleQueryButton
              defaultLabel={qe.name}
              sql={qe.sql}
              onSchedule={(query: Query) => dispatch(scheduleQuery(query))}
              schema={qe.schema}
              dbId={qe.dbId}
              scheduleQueryWarning={scheduleQueryWarning}
              tooltip={scheduleToolTip}
              disabled={!successful}
            />
          </Menu.Item>
        )}
        <Menu.Item>
          <KeyboardShortcutButton>
            {t('Keyboard shortcuts')}
          </KeyboardShortcutButton>
        </Menu.Item>
      </Menu>
    );
  };

  const onSaveQuery = async (query: QueryPayload, clientId: string) => {
    const savedQuery = await dispatch(saveQuery(query, clientId));
    dispatch(addSavedQueryToTabState(queryEditor, savedQuery));
  };

  const renderEditorBottomBar = (hideActions: boolean) => {
    const { allow_ctas: allowCTAS, allow_cvas: allowCVAS } = database || {};

    const showMenu = allowCTAS || allowCVAS;
    const runMenuBtn = (
      <Menu>
        {allowCTAS && (
          <Menu.Item
            onClick={() => {
              logAction(LOG_ACTIONS_SQLLAB_CREATE_TABLE_AS, {
                shortcut: false,
              });
              setShowCreateAsModal(true);
              setCreateAs(CtasEnum.Table);
            }}
            key="1"
          >
            {t('CREATE TABLE AS')}
          </Menu.Item>
        )}
        {allowCVAS && (
          <Menu.Item
            onClick={() => {
              logAction(LOG_ACTIONS_SQLLAB_CREATE_VIEW_AS, {
                shortcut: false,
              });
              setShowCreateAsModal(true);
              setCreateAs(CtasEnum.View);
            }}
            key="2"
          >
            {t('CREATE VIEW AS')}
          </Menu.Item>
        )}
      </Menu>
    );

    return (
      <StyledToolbar className="sql-toolbar" id="js-sql-toolbar">
        {hideActions ? (
          <Alert
            type="warning"
            message={t(
              'The database that was used to generate this query could not be found',
            )}
            description={t(
              'Choose one of the available databases on the left panel.',
            )}
            closable={false}
          />
        ) : (
          <>
            <div className="leftItems">
              <span>
                <RunQueryActionButton
                  allowAsync={database?.allow_run_async === true}
                  queryEditorId={queryEditor.id}
                  queryState={latestQuery?.state}
                  runQuery={runQuery}
                  stopQuery={stopQuery}
                  overlayCreateAsMenu={showMenu ? runMenuBtn : null}
                />
              </span>
              {isFeatureEnabled(FeatureFlag.EstimateQueryCost) &&
                database?.allows_cost_estimate && (
                  <span>
                    <EstimateQueryCostButton
                      getEstimate={getQueryCostEstimate}
                      queryEditorId={queryEditor.id}
                      tooltip={t('Estimate the cost before running a query')}
                    />
                  </span>
                )}
              <span>
                <QueryLimitSelect
                  queryEditorId={queryEditor.id}
                  maxRow={maxRow}
                  defaultQueryLimit={defaultQueryLimit}
                />
              </span>
              {latestQuery && (
                <Timer
                  startTime={latestQuery.startDttm}
                  endTime={latestQuery.endDttm}
                  status={STATE_TYPE_MAP[latestQuery.state]}
                  isRunning={latestQuery.state === 'running'}
                />
              )}
            </div>
            <div className="rightItems">
              <span>
                <SaveQuery
                  queryEditorId={queryEditor.id}
                  columns={latestQuery?.results?.columns || []}
                  onSave={onSaveQuery}
                  onUpdate={(query, remoteId) =>
                    dispatch(updateSavedQuery(query, remoteId))
                  }
                  saveQueryWarning={saveQueryWarning}
                  database={database}
                />
              </span>
              <span>
                <ShareSqlLabQuery queryEditorId={queryEditor.id} />
              </span>
              <Dropdown
                dropdownRender={() => renderDropdown()}
                trigger={['click']}
              >
                <Button
                  buttonSize="xsmall"
<<<<<<< HEAD
                  buttonStyle="link"
                  showMarginRight={false}
                >
                  <Icons.MoreHoriz iconColor={theme.colorIcon} />
=======
                  showMarginRight={false}
                  buttonStyle="link"
                >
                  <Icons.EllipsisOutlined />
>>>>>>> 358633e9
                </Button>
              </Dropdown>
            </div>
          </>
        )}
      </StyledToolbar>
    );
  };

  const handleCursorPositionChange = (newPosition: CursorPosition) => {
    dispatch(queryEditorSetCursorPosition(queryEditor, newPosition));
  };

  const queryPane = () => {
    const { aceEditorHeight, southPaneHeight } =
      getAceEditorAndSouthPaneHeights(height, northPercent, southPercent);
    return (
      <Split
        expandToMin
        className="queryPane"
        sizes={[northPercent, southPercent]}
        elementStyle={elementStyle}
        minSize={200}
        direction="vertical"
        gutterSize={SQL_EDITOR_GUTTER_HEIGHT}
        onDragStart={onResizeStart}
        onDragEnd={onResizeEnd}
      >
        <div ref={northPaneRef} className="north-pane">
          {SqlFormExtension && (
            <SqlFormExtension
              queryEditorId={queryEditor.id}
              setQueryEditorAndSaveSqlWithDebounce={
                setQueryEditorAndSaveSqlWithDebounce
              }
              startQuery={startQuery}
            />
          )}
          {isActive && (
            <AceEditorWrapper
              autocomplete={autocompleteEnabled}
              onBlur={onSqlChanged}
              onChange={onSqlChanged}
              queryEditorId={queryEditor.id}
              onCursorPositionChange={handleCursorPositionChange}
              height={`${aceEditorHeight}px`}
              hotkeys={hotkeys}
            />
          )}
          {renderEditorBottomBar(showEmptyState)}
        </div>
        <SouthPane
          queryEditorId={queryEditor.id}
          latestQueryId={latestQuery?.id}
          height={southPaneHeight}
          displayLimit={displayLimit}
          defaultQueryLimit={defaultQueryLimit}
        />
      </Split>
    );
  };

  const createViewModalTitle =
    createAs === CtasEnum.View ? 'CREATE VIEW AS' : 'CREATE TABLE AS';

  const createModalPlaceHolder =
    createAs === CtasEnum.View
      ? t('Specify name to CREATE VIEW AS schema in: public')
      : t('Specify name to CREATE TABLE AS schema in: public');

  const leftBarStateClass = hideLeftBar
    ? 'schemaPane-exit-done'
    : 'schemaPane-enter-done';
  return (
    <StyledSqlEditor ref={sqlEditorRef} className="SqlEditor">
      <CSSTransition classNames="schemaPane" in={!hideLeftBar} timeout={300}>
        <ResizableSidebar
          id={`sqllab:${queryEditor.id}`}
          minWidth={SQL_EDITOR_LEFTBAR_WIDTH}
          initialWidth={SQL_EDITOR_LEFTBAR_WIDTH}
          enable={!hideLeftBar}
        >
          {adjustedWidth => (
            <StyledSidebar
              className={`schemaPane ${leftBarStateClass}`}
              width={adjustedWidth}
              hide={hideLeftBar}
            >
              <SqlEditorLeftBar
                database={database}
                queryEditorId={queryEditor.id}
              />
            </StyledSidebar>
          )}
        </ResizableSidebar>
      </CSSTransition>
      {shouldLoadQueryEditor ? (
        <div
          data-test="sqlEditor-loading"
          css={css`
            flex: 1;
            padding: ${theme.sizeUnit * 4}px;
          `}
        >
          <Skeleton active />
        </div>
      ) : showEmptyState && !hasSqlStatement ? (
        <EmptyState
          image="vector.svg"
          size="large"
          title={t('Select a database to write a query')}
          description={t(
            'Choose one of the available databases from the panel on the left.',
          )}
        />
      ) : (
        queryPane()
      )}
      <Modal
        show={showCreateAsModal}
        title={t(createViewModalTitle)}
        onHide={() => setShowCreateAsModal(false)}
        footer={
          <>
            <Button onClick={() => setShowCreateAsModal(false)}>
              {t('Cancel')}
            </Button>
            {createAs === CtasEnum.Table && (
              <Button
                buttonStyle="primary"
                disabled={ctas.length === 0}
                onClick={createTableAs}
              >
                {t('Create')}
              </Button>
            )}
            {createAs === CtasEnum.View && (
              <Button
                buttonStyle="primary"
                disabled={ctas.length === 0}
                onClick={createViewAs}
              >
                {t('Create')}
              </Button>
            )}
          </>
        }
      >
        <span>{t('Name')}</span>
        <Input placeholder={createModalPlaceHolder} onChange={ctasChanged} />
      </Modal>
    </StyledSqlEditor>
  );
};

export default SqlEditor;<|MERGE_RESOLUTION|>--- conflicted
+++ resolved
@@ -874,17 +874,10 @@
               >
                 <Button
                   buttonSize="xsmall"
-<<<<<<< HEAD
-                  buttonStyle="link"
-                  showMarginRight={false}
-                >
-                  <Icons.MoreHoriz iconColor={theme.colorIcon} />
-=======
                   showMarginRight={false}
                   buttonStyle="link"
                 >
                   <Icons.EllipsisOutlined />
->>>>>>> 358633e9
                 </Button>
               </Dropdown>
             </div>
