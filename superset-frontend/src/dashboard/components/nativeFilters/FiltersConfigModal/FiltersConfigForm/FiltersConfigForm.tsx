/**
 * Licensed to the Apache Software Foundation (ASF) under one
 * or more contributor license agreements.  See the NOTICE file
 * distributed with this work for additional information
 * regarding copyright ownership.  The ASF licenses this file
 * to you under the Apache License, Version 2.0 (the
 * "License"); you may not use this file except in compliance
 * with the License.  You may obtain a copy of the License at
 *
 *   http://www.apache.org/licenses/LICENSE-2.0
 *
 * Unless required by applicable law or agreed to in writing,
 * software distributed under the License is distributed on an
 * "AS IS" BASIS, WITHOUT WARRANTIES OR CONDITIONS OF ANY
 * KIND, either express or implied.  See the License for the
 * specific language governing permissions and limitations
 * under the License.
 */
/* eslint-disable react-hooks/rules-of-hooks */
import {
  ColumnMeta,
  InfoTooltipWithTrigger,
  Metric,
} from '@superset-ui/chart-controls';
import {
  AdhocFilter,
  Behavior,
  ChartDataResponseResult,
  Column,
  isFeatureEnabled,
  FeatureFlag,
  Filter,
  GenericDataType,
  getChartMetadataRegistry,
  JsonResponse,
  NativeFilterType,
  styled,
  useTheme,
  SupersetApiError,
  t,
  ClientErrorObject,
  getClientErrorObject,
  SLOW_DEBOUNCE,
  useTheme,
  css,
} from '@superset-ui/core';
import { debounce, isEqual } from 'lodash';
import {
  forwardRef,
  useCallback,
  useEffect,
  useImperativeHandle,
  useMemo,
  useState,
  RefObject,
  memo,
} from 'react';
import rison from 'rison';
import { PluginFilterSelectCustomizeProps } from 'src/filters/components/Select/types';
import { useSelector } from 'react-redux';
import { getChartDataRequest } from 'src/components/Chart/chartAction';
import { Input, TextArea } from 'src/components/Input';
import { Select, FormInstance } from 'src/components';
import Collapse from 'src/components/Collapse';
import BasicErrorAlert from 'src/components/ErrorMessage/BasicErrorAlert';
import ErrorMessageWithStackTrace from 'src/components/ErrorMessage/ErrorMessageWithStackTrace';
import { FormItem } from 'src/components/Form';
import Icons from 'src/components/Icons';
import Loading from 'src/components/Loading';
import { addDangerToast } from 'src/components/MessageToasts/actions';
import { Radio } from 'src/components/Radio';
import Tabs from 'src/components/Tabs';
import { Tooltip } from 'src/components/Tooltip';
import { cachedSupersetGet } from 'src/utils/cachedSupersetGet';
import {
  Chart,
  ChartsState,
  DatasourcesState,
  RootState,
} from 'src/dashboard/types';
import DateFilterControl from 'src/explore/components/controls/DateFilterControl';
import AdhocFilterControl from 'src/explore/components/controls/FilterControl/AdhocFilterControl';
import { waitForAsyncData } from 'src/middleware/asyncEvent';
import { SingleValueType } from 'src/filters/components/Range/SingleValueType';
import {
  getFormData,
  mergeExtraFormData,
} from 'src/dashboard/components/nativeFilters/utils';
import { DatasetSelectLabel } from 'src/features/datasets/DatasetSelectLabel';
import {
  ALLOW_DEPENDENCIES as TYPES_SUPPORT_DEPENDENCIES,
  getFiltersConfigModalTestId,
} from '../FiltersConfigModal';
import { FilterRemoval, NativeFiltersForm } from '../types';
import { CollapsibleControl } from './CollapsibleControl';
import { ColumnSelect } from './ColumnSelect';
import DatasetSelect from './DatasetSelect';
import DefaultValue from './DefaultValue';
import FilterScope from './FilterScope/FilterScope';
import getControlItemsMap from './getControlItemsMap';
import RemovedFilter from './RemovedFilter';
import { useBackendFormUpdate, useDefaultValue } from './state';
import {
  hasTemporalColumns,
  mostUsedDataset,
  setNativeFilterFieldValues,
  useForceUpdate,
} from './utils';
import { FILTER_SUPPORTED_TYPES, INPUT_WIDTH } from './constants';
import DependencyList from './DependencyList';

const FORM_ITEM_WIDTH = 260;

const TabPane = styled(Tabs.TabPane)`
  padding: ${({ theme }) => theme.sizeUnit * 4}px 0px;
`;

const StyledContainer = styled.div`
  ${({ theme }) => `
    display: flex;
    flex-direction: row-reverse;
    justify-content: space-between;
    padding: 0px ${theme.sizeUnit * 4}px;
  `}
`;

const StyledRowContainer = styled.div`
  display: flex;
  flex-direction: row;
  justify-content: space-between;
  width: 100%;
  padding: 0px ${({ theme }) => theme.sizeUnit * 4}px;
`;

type ControlKey = keyof PluginFilterSelectCustomizeProps;

const controlsOrder: ControlKey[] = [
  'enableEmptyFilter',
  'defaultToFirstItem',
  'multiSelect',
  'searchAllOptions',
  'inverseSelection',
];

export const StyledFormItem = styled(FormItem)<{ expanded: boolean }>`
  width: ${({ expanded }) => (expanded ? '49%' : `${FORM_ITEM_WIDTH}px`)};
  margin-bottom: ${({ theme }) => theme.sizeUnit * 4}px;

  & .ant-form-item-label {
    padding-bottom: 0;
  }

  & .ant-form-item-control-input {
    min-height: ${({ theme }) => theme.sizeUnit * 10}px;
  }
`;

export const StyledRowFormItem = styled(FormItem)<{ expanded: boolean }>`
  margin-bottom: 0;
  padding-bottom: 0;
  min-width: ${({ expanded }) => (expanded ? '50%' : `${FORM_ITEM_WIDTH}px`)};

  & .ant-form-item-label {
    padding-bottom: 0;
  }

  .ant-form-item-control-input-content > div > div {
    height: auto;
  }

  & .ant-form-item-control-input {
    min-height: ${({ theme }) => theme.sizeUnit * 10}px;
  }
`;

export const StyledRowSubFormItem = styled(FormItem)<{ expanded: boolean }>`
  min-width: ${({ expanded }) => (expanded ? '50%' : `${FORM_ITEM_WIDTH}px`)};

  & .ant-form-item-label {
    padding-bottom: 0;
  }

  .ant-form-item {
    margin-bottom: 0;
  }

  .ant-form-item-control-input-content > div > div {
    height: auto;
  }

  .ant-form-item-extra {
    display: none;
  }

  & .ant-form-item-control-input {
    height: auto;
  }
`;

export const StyledLabel = styled.span`
  color: ${({ theme }) => theme.colors.grayscale.base};
  font-size: ${({ theme }) => theme.fontSizeSM}px;
`;

const CleanFormItem = styled(FormItem)`
  margin-bottom: 0;
`;

const DefaultValueContainer = styled.div`
  display: flex;
  flex-direction: row;
  align-items: center;
`;

<<<<<<< HEAD
const RefreshIcon = styled(Icons.Refresh)`
  margin-left: ${({ theme }) => theme.sizeUnit * 2}px;
  color: ${({ theme }) => theme.colorPrimary};
`;

=======
>>>>>>> 358633e9
const StyledCollapse = styled(Collapse)`
  border-left: 0;
  border-top: 1px solid ${({ theme }) => theme.colorSplit};
  border-radius: 0;

  .ant-collapse-header {
    border-bottom: 1px solid ${({ theme }) => theme.colorSplit};
    border-top: 1px solid ${({ theme }) => theme.colorSplit};
    margin-top: -1px;
    border-radius: 0;
  }

  .ant-collapse-content {
    border: 0;
  }

  .ant-collapse-content-box {
    padding-top: ${({ theme }) => theme.sizeUnit * 2}px;
  }

  &.ant-collapse > .ant-collapse-item {
    border: 0;
    border-radius: 0;
  }
`;

const StyledAsterisk = styled.span`
  color: ${({ theme }) => theme.colorError};
  font-size: ${({ theme }) => theme.fontSizeSM}px;
  margin-left: ${({ theme }) => theme.sizeUnit - 1}px;
  &:before {
    content: '*';
  }
`;

const FilterTypeInfo = styled.div<{ expanded: boolean }>`
  ${({ theme, expanded }) => `
    width: ${expanded ? '49%' : `${FORM_ITEM_WIDTH}px`};
    font-size: ${theme.fontSizeSM}px;
    color: ${theme.colors.grayscale.light1};
    margin:
      ${-theme.sizeUnit * 2}px
      0px
      ${theme.sizeUnit * 4}px
      ${theme.sizeUnit * 4}px;
  `}
`;

const FilterTabs = {
  configuration: {
    key: 'configuration',
    name: t('Settings'),
  },
  scoping: {
    key: 'scoping',
    name: t('Scoping'),
  },
};

export const FilterPanels = {
  configuration: {
    key: 'configuration',
    name: t('Filter Configuration'),
  },
  settings: {
    key: 'settings',
    name: t('Filter Settings'),
  },
};

export interface FiltersConfigFormProps {
  expanded: boolean;
  filterId: string;
  filterToEdit?: Filter;
  removedFilters: Record<string, FilterRemoval>;
  restoreFilter: (filterId: string) => void;
  onModifyFilter: (filterId: string) => void;
  form: FormInstance<NativeFiltersForm>;
  getAvailableFilters: (
    filterId: string,
  ) => { label: string; value: string; type: string | undefined }[];
  handleActiveFilterPanelChange: (activeFilterPanel: string | string[]) => void;
  activeFilterPanelKeys: string | string[];
  isActive: boolean;
  setErroredFilters: (f: (filters: string[]) => string[]) => void;
  validateDependencies: () => void;
  getDependencySuggestion: (filterId: string) => string;
}

const FILTERS_WITH_ADHOC_FILTERS = ['filter_select', 'filter_range'];

// TODO: Rename the filter plugins and remove this mapping
const FILTER_TYPE_NAME_MAPPING = {
  [t('Select filter')]: t('Value'),
  [t('Range filter')]: t('Numerical range'),
  [t('Time filter')]: t('Time range'),
  [t('Time column')]: t('Time column'),
  [t('Time grain')]: t('Time grain'),
  [t('Group By')]: t('Group by'),
};

/**
 * The configuration form for a specific filter.
 * Assigns field values to `filters[filterId]` in the form.
 */
const FiltersConfigForm = (
  {
    expanded,
    filterId,
    filterToEdit,
    removedFilters,
    form,
    getAvailableFilters,
    activeFilterPanelKeys,
    restoreFilter,
    handleActiveFilterPanelChange,
    setErroredFilters,
    onModifyFilter,
    validateDependencies,
    getDependencySuggestion,
    isActive,
  }: FiltersConfigFormProps,
  ref: RefObject<any>,
) => {
  const theme = useTheme();
  const isRemoved = !!removedFilters[filterId];
  const [error, setError] = useState<ClientErrorObject>();
  const [metrics, setMetrics] = useState<Metric[]>([]);
  const [activeTabKey, setActiveTabKey] = useState<string>(
    FilterTabs.configuration.key,
  );
  const dashboardId = useSelector<RootState, number>(
    state => state.dashboardInfo.id,
  );
  const [undoFormValues, setUndoFormValues] = useState<Record<
    string,
    any
  > | null>(null);
  const forceUpdate = useForceUpdate(isActive);
  const [datasetDetails, setDatasetDetails] = useState<Record<string, any>>();
  const defaultFormFilter = useMemo(() => ({}), []);
  const filters = form.getFieldValue('filters');
  const formValues = filters?.[filterId];
  const formFilter = formValues || undoFormValues || defaultFormFilter;

  const handleModifyFilter = useCallback(() => {
    if (onModifyFilter) {
      onModifyFilter(filterId);
    }
  }, [onModifyFilter, filterId]);

  const dependencies: string[] =
    formFilter?.dependencies || filterToEdit?.cascadeParentIds || [];

  const nativeFilterItems = getChartMetadataRegistry().items;
  const nativeFilterVizTypes = Object.entries(nativeFilterItems)
    // @ts-ignore
    .filter(([, { value }]) => value.behaviors?.includes(Behavior.NativeFilter))
    .map(([key]) => key as keyof typeof FILTER_SUPPORTED_TYPES);

  const loadedDatasets = useSelector<RootState, DatasourcesState>(
    ({ datasources }) => datasources,
  );

  const charts = useSelector<RootState, ChartsState>(({ charts }) => charts);

  const doLoadedDatasetsHaveTemporalColumns = useMemo(
    () =>
      Object.values(loadedDatasets).some(dataset =>
        hasTemporalColumns(dataset),
      ),
    [loadedDatasets],
  );

  const showTimeRangePicker = useMemo(() => {
    const currentDataset = Object.values(loadedDatasets).find(
      dataset => dataset.id === formFilter?.dataset?.value,
    );

    return currentDataset ? hasTemporalColumns(currentDataset) : true;
  }, [formFilter?.dataset?.value, loadedDatasets]);

  const hasDataset =
    // @ts-ignore
    !!nativeFilterItems[formFilter?.filterType]?.value?.datasourceCount;

  const datasetId =
    formFilter?.dataset?.value ??
    filterToEdit?.targets[0]?.datasetId ??
    mostUsedDataset(loadedDatasets, charts);

  const formChanged = useCallback(() => {
    form.setFields([
      {
        name: 'changed',
        value: true,
      },
    ]);
    handleModifyFilter();
  }, [form, handleModifyFilter]);

  const debouncedFormChanged = useCallback(
    debounce(formChanged, SLOW_DEBOUNCE),
    [],
  );

  const { controlItems = {}, mainControlItems = {} } = formFilter
    ? getControlItemsMap({
        expanded,
        datasetId,
        disabled: false,
        forceUpdate,
        formChanged,
        form,
        filterId,
        filterType: formFilter?.filterType,
        filterToEdit,
        formFilter,
        removed: isRemoved,
      })
    : {};
  const hasColumn = !!mainControlItems.groupby;

  const nativeFilterItem = nativeFilterItems[formFilter?.filterType] ?? {};
  // @ts-ignore
  const enableNoResults = !!nativeFilterItem.value?.enableNoResults;

  const hasMetrics = hasColumn && !!metrics.length;

  const hasFilledDataset =
    !hasDataset || (datasetId && (formFilter?.column || !hasColumn));

  const hasAdditionalFilters = FILTERS_WITH_ADHOC_FILTERS.includes(
    formFilter?.filterType,
  );

  const canDependOnOtherFilters = TYPES_SUPPORT_DEPENDENCIES.includes(
    formFilter?.filterType,
  );

  const isDataDirty = formFilter?.isDataDirty ?? true;

  const setNativeFilterFieldValuesWrapper = (values: object) => {
    setNativeFilterFieldValues(form, filterId, values);
    setError(undefined);
    forceUpdate();
  };

  const setErrorWrapper = (error: ClientErrorObject) => {
    setNativeFilterFieldValues(form, filterId, {
      defaultValueQueriesData: null,
    });
    setError(error);
    forceUpdate();
  };

  // Calculates the dependencies default values to be used
  // to extract the available values to the filter
  let dependenciesDefaultValues = {};
  if (dependencies && dependencies.length > 0 && filters) {
    dependencies.forEach(dependency => {
      const extraFormData = filters[dependency]?.defaultDataMask?.extraFormData;
      dependenciesDefaultValues = mergeExtraFormData(
        dependenciesDefaultValues,
        extraFormData,
      );
    });
  }

  const dependenciesText = JSON.stringify(dependenciesDefaultValues);

  const refreshHandler = useCallback(
    (force = false) => {
      if (!hasDataset || !formFilter?.dataset?.value) {
        forceUpdate();
        return;
      }
      const formData = getFormData({
        datasetId: formFilter?.dataset?.value,
        dashboardId,
        groupby: formFilter?.column,
        ...formFilter,
      });
      formData.extra_form_data = dependenciesDefaultValues;

      setNativeFilterFieldValuesWrapper({
        defaultValueQueriesData: null,
        isDataDirty: false,
      });
      getChartDataRequest({
        formData,
        force,
      })
        .then(({ response, json }) => {
          if (isFeatureEnabled(FeatureFlag.GlobalAsyncQueries)) {
            // deal with getChartDataRequest transforming the response data
            const result = 'result' in json ? json.result[0] : json;

            if (response.status === 200) {
              setNativeFilterFieldValuesWrapper({
                defaultValueQueriesData: [result],
              });
            } else if (response.status === 202) {
              waitForAsyncData(result)
                .then((asyncResult: ChartDataResponseResult[]) => {
                  setNativeFilterFieldValuesWrapper({
                    defaultValueQueriesData: asyncResult,
                  });
                })
                .catch((error: Response) => {
                  getClientErrorObject(error).then(clientErrorObject => {
                    setErrorWrapper(clientErrorObject);
                  });
                });
            } else {
              throw new Error(
                `Received unexpected response status (${response.status}) while fetching chart data`,
              );
            }
          } else {
            setNativeFilterFieldValuesWrapper({
              defaultValueQueriesData: json.result,
            });
          }
        })
        .catch((error: Response) => {
          getClientErrorObject(error).then(clientErrorObject => {
            setError(clientErrorObject);
          });
        });
    },
    [filterId, forceUpdate, form, formFilter, hasDataset, dependenciesText],
  );

  // TODO: refreshHandler changes itself because of the dependencies. Needs refactor.
  // eslint-disable-next-line react-hooks/exhaustive-deps
  useEffect(() => refreshHandler(), [dependenciesText]);

  const newFormData = getFormData({
    datasetId,
    groupby: hasColumn ? formFilter?.column : undefined,
    ...formFilter,
  });

  newFormData.extra_form_data = dependenciesDefaultValues;

  const [hasDefaultValue, isRequired, defaultValueTooltip, setHasDefaultValue] =
    useDefaultValue(formFilter, filterToEdit);

  const showDataset =
    !datasetId || datasetDetails || formFilter?.dataset?.label;

  const updateFormValues = useCallback(
    (values: any, triggerFormChange = true) => {
      setNativeFilterFieldValues(form, filterId, values);
      if (triggerFormChange) formChanged();
    },
    [filterId, form, formChanged],
  );

  const hasPreFilter =
    !!formFilter?.adhoc_filters ||
    !!formFilter?.time_range ||
    !!filterToEdit?.adhoc_filters?.length ||
    !!filterToEdit?.time_range;

  const hasEnableSingleValue =
    formFilter?.controlValues?.enableSingleValue !== undefined ||
    filterToEdit?.controlValues?.enableSingleValue !== undefined;

  let enableSingleValue = filterToEdit?.controlValues?.enableSingleValue;
  if (formFilter?.controlValues?.enableSingleMaxValue !== undefined) {
    ({ enableSingleValue } = formFilter.controlValues);
  }

  const hasSorting =
    typeof formFilter?.controlValues?.sortAscending === 'boolean' ||
    typeof filterToEdit?.controlValues?.sortAscending === 'boolean';

  let sort = filterToEdit?.controlValues?.sortAscending;
  if (typeof formFilter?.controlValues?.sortAscending === 'boolean') {
    sort = formFilter.controlValues.sortAscending;
  }

  const showDefaultValue =
    !hasDataset ||
    (!isDataDirty && hasFilledDataset) ||
    !mainControlItems.groupby;

  const onSortChanged = (value: boolean | undefined) => {
    const previous = form.getFieldValue('filters')?.[filterId].controlValues;
    setNativeFilterFieldValues(form, filterId, {
      controlValues: {
        ...previous,
        sortAscending: value,
      },
    });
    forceUpdate();
  };

  const onEnableSingleValueChanged = (value: SingleValueType | undefined) => {
    const previous = form.getFieldValue('filters')?.[filterId].controlValues;
    setNativeFilterFieldValues(form, filterId, {
      controlValues: {
        ...previous,
        enableSingleValue: value,
      },
    });
    forceUpdate();
  };

  const validatePreFilter = () =>
    setTimeout(
      () =>
        form.validateFields([
          ['filters', filterId, 'adhoc_filters'],
          ['filters', filterId, 'time_range'],
        ]),
      0,
    );

  const hasTimeRange =
    formFilter?.time_range && formFilter.time_range !== 'No filter';

  const hasAdhoc = formFilter?.adhoc_filters?.length > 0;

  const defaultToFirstItem = formFilter?.controlValues?.defaultToFirstItem;

  const initialDefaultValue =
    formFilter?.filterType === filterToEdit?.filterType
      ? filterToEdit?.defaultDataMask
      : null;

  const preFilterValidator = () => {
    if (hasTimeRange || hasAdhoc) {
      return Promise.resolve();
    }
    return Promise.reject(new Error(t('Pre-filter is required')));
  };

  const availableFilters = getAvailableFilters(filterId);
  const hasAvailableFilters = availableFilters.length > 0;
  const hasTimeDependency = availableFilters
    .filter(filter => filter.type === 'filter_time')
    .some(filter => dependencies?.includes(filter.value));

  useEffect(() => {
    if (datasetId) {
      cachedSupersetGet({
        endpoint: `/api/v1/dataset/${datasetId}?q=${rison.encode({
          columns: [
            'columns.column_name',
            'columns.expression',
            'columns.filterable',
            'columns.is_dttm',
            'columns.type',
            'columns.verbose_name',
            'database.id',
            'database.database_name',
            'datasource_type',
            'filter_select_enabled',
            'id',
            'is_sqllab_view',
            'main_dttm_col',
            'metrics.metric_name',
            'metrics.verbose_name',
            'schema',
            'sql',
            'table_name',
          ],
        })}`,
      })
        .then((response: JsonResponse) => {
          setMetrics(response.json?.result?.metrics);
          const dataset = response.json?.result;
          // modify the response to fit structure expected by AdhocFilterControl
          dataset.type = dataset.datasource_type;
          dataset.filter_select = true;
          setDatasetDetails(dataset);
        })
        .catch((response: SupersetApiError) => {
          addDangerToast(response.message);
        });
    }
  }, [datasetId]);

  useImperativeHandle(ref, () => ({
    changeTab(tab: 'configuration' | 'scoping') {
      setActiveTabKey(tab);
    },
  }));

  useBackendFormUpdate(form, filterId);

  useEffect(() => {
    if (hasDataset && hasFilledDataset && hasDefaultValue && isDataDirty) {
      refreshHandler();
    }
  }, [
    hasDataset,
    hasFilledDataset,
    hasDefaultValue,
    isDataDirty,
    refreshHandler,
    showDataset,
  ]);

  const initiallyExcludedCharts = useMemo(() => {
    const excluded: number[] = [];
    if (formFilter?.dataset?.value === undefined) {
      return [];
    }

    Object.values(charts).forEach((chart: Chart) => {
      const chartDatasetUid = chart.form_data?.datasource;
      if (chartDatasetUid === undefined) {
        return;
      }
      if (loadedDatasets[chartDatasetUid]?.id !== formFilter?.dataset?.value) {
        excluded.push(chart.id);
      }
    });
    return excluded;
  }, [
    JSON.stringify(charts),
    formFilter?.dataset?.value,
    JSON.stringify(loadedDatasets),
  ]);

  useEffect(() => {
    // just removed, saving current form items for eventual undo
    if (isRemoved) {
      setUndoFormValues(formValues);
    }
  }, [isRemoved]);

  useEffect(() => {
    // the filter was just restored after undo
    if (undoFormValues && !isRemoved) {
      setNativeFilterFieldValues(form, filterId, undoFormValues);
      setUndoFormValues(null);
    }
  }, [formValues, filterId, form, isRemoved, undoFormValues]);

  if (isRemoved) {
    return <RemovedFilter onClick={() => restoreFilter(filterId)} />;
  }

  const timeColumn = (
    <StyledRowFormItem
      expanded={expanded}
      name={['filters', filterId, 'granularity_sqla']}
      label={
        <>
          <StyledLabel>{t('Time column')}</StyledLabel>&nbsp;
          <InfoTooltipWithTrigger
            placement="top"
            tooltip={
              hasTimeDependency
                ? t('Time column to apply dependent temporal filter to')
                : t('Time column to apply time range to')
            }
          />
        </>
      }
      initialValue={filterToEdit?.granularity_sqla}
    >
      <ColumnSelect
        allowClear
        form={form}
        formField="granularity_sqla"
        filterId={filterId}
        filterValues={(column: Column) => !!column.is_dttm}
        datasetId={datasetId}
        onChange={column => {
          // We need reset default value when column changed
          setNativeFilterFieldValues(form, filterId, {
            granularity_sqla: column,
          });
          forceUpdate();
          formChanged();
        }}
      />
    </StyledRowFormItem>
  );
  const theme = useTheme();
  return (
    <Tabs
      activeKey={activeTabKey}
      onChange={activeKey => setActiveTabKey(activeKey)}
      tabBarStyle={{ paddingLeft: theme.sizeUnit * 4 }}
    >
      <TabPane
        tab={FilterTabs.configuration.name}
        key={FilterTabs.configuration.key}
        forceRender
      >
        <StyledContainer>
          <StyledFormItem
            expanded={expanded}
            name={['filters', filterId, 'type']}
            hidden
            initialValue={NativeFilterType.NativeFilter}
          >
            <Input onChange={formChanged} />
          </StyledFormItem>
          <StyledFormItem
            expanded={expanded}
            name={['filters', filterId, 'name']}
            label={<StyledLabel>{t('Filter name')}</StyledLabel>}
            initialValue={filterToEdit?.name}
            rules={[{ required: !isRemoved, message: t('Name is required') }]}
          >
            <Input
              {...getFiltersConfigModalTestId('name-input')}
              onChange={debouncedFormChanged}
            />
          </StyledFormItem>
          <StyledFormItem
            expanded={expanded}
            name={['filters', filterId, 'filterType']}
            rules={[{ required: !isRemoved, message: t('Name is required') }]}
            initialValue={filterToEdit?.filterType || 'filter_select'}
            label={<StyledLabel>{t('Filter Type')}</StyledLabel>}
            {...getFiltersConfigModalTestId('filter-type')}
          >
            <Select
              ariaLabel={t('Filter type')}
              options={nativeFilterVizTypes.map(filterType => {
                // @ts-ignore
                const name = nativeFilterItems[filterType]?.value.name;
                const mappedName = name
                  ? FILTER_TYPE_NAME_MAPPING[name]
                  : undefined;
                const isDisabled =
                  FILTER_SUPPORTED_TYPES[filterType]?.length === 1 &&
                  FILTER_SUPPORTED_TYPES[filterType]?.includes(
                    GenericDataType.Temporal,
                  ) &&
                  !doLoadedDatasetsHaveTemporalColumns;
                return {
                  value: filterType,
                  label: mappedName || name,
                  customLabel: isDisabled ? (
                    <Tooltip
                      title={t('Datasets do not contain a temporal column')}
                    >
                      {mappedName || name}
                    </Tooltip>
                  ) : undefined,
                  disabled: isDisabled,
                };
              })}
              onChange={value => {
                setNativeFilterFieldValues(form, filterId, {
                  filterType: value,
                  defaultDataMask: null,
                  column: null,
                });
                forceUpdate();
                formChanged();
              }}
            />
          </StyledFormItem>
        </StyledContainer>
        {formFilter?.filterType === 'filter_time' && (
          <FilterTypeInfo expanded={expanded}>
            {t(`Dashboard time range filters apply to temporal columns defined in
          the filter section of each chart. Add temporal columns to the chart
          filters to have this dashboard filter impact those charts.`)}
          </FilterTypeInfo>
        )}
        {hasDataset && (
          <StyledRowContainer>
            {showDataset ? (
              <StyledFormItem
                expanded={expanded}
                name={['filters', filterId, 'dataset']}
                label={<StyledLabel>{t('Dataset')}</StyledLabel>}
                initialValue={
                  datasetDetails
                    ? {
                        label: DatasetSelectLabel({
                          id: datasetDetails.id,
                          table_name: datasetDetails.table_name,
                          schema: datasetDetails.schema,
                          database: {
                            database_name:
                              datasetDetails.database.database_name,
                          },
                        }),
                        value: datasetDetails.id,
                      }
                    : undefined
                }
                rules={[
                  { required: !isRemoved, message: t('Dataset is required') },
                ]}
                {...getFiltersConfigModalTestId('datasource-input')}
              >
                <DatasetSelect
                  onChange={(value: { label: string; value: number }) => {
                    // We need to reset the column when the dataset has changed
                    if (value.value !== datasetId) {
                      setNativeFilterFieldValues(form, filterId, {
                        dataset: value,
                        defaultDataMask: null,
                        column: null,
                      });
                    }
                    forceUpdate();
                    formChanged();
                  }}
                />
              </StyledFormItem>
            ) : (
              <StyledFormItem
                expanded={expanded}
                label={<StyledLabel>{t('Dataset')}</StyledLabel>}
              >
                <Loading position="inline-centered" />
              </StyledFormItem>
            )}
            {hasDataset &&
              Object.keys(mainControlItems).map(
                key => mainControlItems[key].element,
              )}
          </StyledRowContainer>
        )}
        <StyledCollapse
          defaultActiveKey={activeFilterPanelKeys}
          onChange={key => {
            handleActiveFilterPanelChange(key);
          }}
          expandIconPosition="right"
          key={`native-filter-config-${filterId}`}
        >
          {formFilter?.filterType !== 'filter_time' && (
            <Collapse.Panel
              forceRender
              header={FilterPanels.configuration.name}
              key={`${filterId}-${FilterPanels.configuration.key}`}
            >
              {canDependOnOtherFilters && hasAvailableFilters && (
                <StyledRowFormItem
                  expanded={expanded}
                  name={['filters', filterId, 'dependencies']}
                  initialValue={dependencies}
                >
                  <DependencyList
                    availableFilters={availableFilters}
                    dependencies={dependencies}
                    onDependenciesChange={dependencies => {
                      setNativeFilterFieldValues(form, filterId, {
                        dependencies,
                      });
                      forceUpdate();
                      validateDependencies();
                      formChanged();
                    }}
                    getDependencySuggestion={() =>
                      getDependencySuggestion(filterId)
                    }
                  >
                    {hasTimeDependency ? timeColumn : undefined}
                  </DependencyList>
                </StyledRowFormItem>
              )}
              {hasDataset && hasAdditionalFilters && (
                <CleanFormItem name={['filters', filterId, 'preFilter']}>
                  <CollapsibleControl
                    initialValue={hasPreFilter}
                    title={t('Pre-filter available values')}
                    tooltip={t(`Add filter clauses to control the filter's source query,
                    though only in the context of the autocomplete i.e., these conditions
                    do not impact how the filter is applied to the dashboard. This is useful
                    when you want to improve the query's performance by only scanning a subset
                    of the underlying data or limit the available values displayed in the filter.`)}
                    onChange={checked => {
                      formChanged();
                      if (checked) {
                        validatePreFilter();
                      }
                    }}
                  >
                    <StyledRowSubFormItem
                      expanded={expanded}
                      name={['filters', filterId, 'adhoc_filters']}
                      css={{ width: INPUT_WIDTH }}
                      initialValue={filterToEdit?.adhoc_filters}
                      required
                      rules={[
                        {
                          validator: preFilterValidator,
                        },
                      ]}
                    >
                      <AdhocFilterControl
                        columns={
                          datasetDetails?.columns?.filter(
                            (c: ColumnMeta) => c.filterable,
                          ) || []
                        }
                        savedMetrics={datasetDetails?.metrics || []}
                        datasource={datasetDetails}
                        onChange={(filters: AdhocFilter[]) => {
                          setNativeFilterFieldValues(form, filterId, {
                            adhoc_filters: filters,
                          });
                          forceUpdate();
                          formChanged();
                          validatePreFilter();
                        }}
                        label={
                          <span>
                            <StyledLabel>{t('Pre-filter')}</StyledLabel>
                            {!hasTimeRange && <StyledAsterisk />}
                          </span>
                        }
                      />
                    </StyledRowSubFormItem>
                    {showTimeRangePicker && (
                      <StyledRowFormItem
                        expanded={expanded}
                        name={['filters', filterId, 'time_range']}
                        label={<StyledLabel>{t('Time range')}</StyledLabel>}
                        initialValue={
                          filterToEdit?.time_range || t('No filter')
                        }
                        required={!hasAdhoc}
                        rules={[
                          {
                            validator: preFilterValidator,
                          },
                        ]}
                      >
                        <DateFilterControl
                          name="time_range"
                          onChange={timeRange => {
                            setNativeFilterFieldValues(form, filterId, {
                              time_range: timeRange,
                            });
                            forceUpdate();
                            formChanged();
                            validatePreFilter();
                          }}
                        />
                      </StyledRowFormItem>
                    )}
                    {hasTimeRange && !hasTimeDependency
                      ? timeColumn
                      : undefined}
                  </CollapsibleControl>
                </CleanFormItem>
              )}
              {formFilter?.filterType !== 'filter_range' ? (
                <CleanFormItem name={['filters', filterId, 'sortFilter']}>
                  <CollapsibleControl
                    initialValue={hasSorting}
                    title={t('Sort filter values')}
                    onChange={checked => {
                      onSortChanged(checked || undefined);
                      formChanged();
                    }}
                  >
                    <StyledRowFormItem
                      expanded={expanded}
                      name={[
                        'filters',
                        filterId,
                        'controlValues',
                        'sortAscending',
                      ]}
                      initialValue={sort}
                      label={<StyledLabel>{t('Sort type')}</StyledLabel>}
                    >
                      <Radio.GroupWrapper
                        options={[
                          { value: true, label: t('Sort ascending') },
                          { value: false, label: t('Sort descending') },
                        ]}
                        onChange={value => {
                          onSortChanged(value.target.value);
                          formChanged();
                        }}
                      />
                    </StyledRowFormItem>
                    {hasMetrics && (
                      <StyledRowSubFormItem
                        expanded={expanded}
                        name={['filters', filterId, 'sortMetric']}
                        initialValue={filterToEdit?.sortMetric}
                        label={
                          <>
                            <StyledLabel>{t('Sort Metric')}</StyledLabel>&nbsp;
                            <InfoTooltipWithTrigger
                              placement="top"
                              tooltip={t(
                                'If a metric is specified, sorting will be done based on the metric value',
                              )}
                            />
                          </>
                        }
                        data-test="field-input"
                      >
                        <Select
                          allowClear
                          ariaLabel={t('Sort metric')}
                          name="sortMetric"
                          options={metrics.map((metric: Metric) => ({
                            value: metric.metric_name,
                            label: metric.verbose_name ?? metric.metric_name,
                          }))}
                          onChange={value => {
                            if (value !== undefined) {
                              setNativeFilterFieldValues(form, filterId, {
                                sortMetric: value,
                              });
                              forceUpdate();
                            }
                            formChanged();
                          }}
                        />
                      </StyledRowSubFormItem>
                    )}
                  </CollapsibleControl>
                </CleanFormItem>
              ) : (
                <CleanFormItem name={['filters', filterId, 'rangeFilter']}>
                  <CollapsibleControl
                    initialValue={hasEnableSingleValue}
                    title={t('Single Value')}
                    onChange={checked => {
                      onEnableSingleValueChanged(
                        checked ? SingleValueType.Exact : undefined,
                      );
                      formChanged();
                    }}
                  >
                    <StyledRowFormItem
                      expanded={expanded}
                      name={[
                        'filters',
                        filterId,
                        'controlValues',
                        'enableSingleValue',
                      ]}
                      initialValue={enableSingleValue}
                      label={
                        <StyledLabel>{t('Single value type')}</StyledLabel>
                      }
                    >
                      <Radio.GroupWrapper
                        onChange={value => {
                          onEnableSingleValueChanged(value.target.value);
                          formChanged();
                        }}
                        options={[
                          {
                            label: t('Minimum'),
                            value: SingleValueType.Minimum,
                          },
                          { label: t('Exact'), value: SingleValueType.Exact },
                          {
                            label: t('Maximum'),
                            value: SingleValueType.Maximum,
                          },
                        ]}
                      />
                    </StyledRowFormItem>
                  </CollapsibleControl>
                </CleanFormItem>
              )}
            </Collapse.Panel>
          )}
          <Collapse.Panel
            forceRender
            header={FilterPanels.settings.name}
            key={`${filterId}-${FilterPanels.settings.key}`}
          >
            <StyledFormItem
              expanded={expanded}
              name={['filters', filterId, 'description']}
              initialValue={filterToEdit?.description}
              label={<StyledLabel>{t('Description')}</StyledLabel>}
            >
              <TextArea onChange={debouncedFormChanged} />
            </StyledFormItem>
            <CleanFormItem
              name={['filters', filterId, 'defaultValueQueriesData']}
              hidden
              initialValue={null}
            />
            <CleanFormItem name={['filters', filterId, 'defaultValue']}>
              <CollapsibleControl
                checked={hasDefaultValue}
                disabled={isRequired || defaultToFirstItem}
                initialValue={hasDefaultValue}
                title={t('Filter has default value')}
                tooltip={defaultValueTooltip}
                onChange={value => {
                  setHasDefaultValue(value);
                  if (!value) {
                    setNativeFilterFieldValues(form, filterId, {
                      defaultDataMask: null,
                    });
                  }
                  formChanged();
                }}
              >
                {!isRemoved && (
                  <StyledRowSubFormItem
                    expanded={expanded}
                    name={['filters', filterId, 'defaultDataMask']}
                    initialValue={initialDefaultValue}
                    data-test="default-input"
                    label={<StyledLabel>{t('Default Value')}</StyledLabel>}
                    required={hasDefaultValue}
                    rules={[
                      {
                        validator: () => {
                          if (formFilter?.defaultDataMask?.filterState?.value) {
                            // requires managing the error as the DefaultValue
                            // component does not use an Antdesign compatible input
                            const formValidationFields = form.getFieldsError();
                            setErroredFilters(prevErroredFilters => {
                              if (
                                prevErroredFilters.length &&
                                !formValidationFields.find(
                                  f => f.errors.length > 0,
                                )
                              ) {
                                return [];
                              }
                              return prevErroredFilters;
                            });
                            return Promise.resolve();
                          }
                          setErroredFilters(prevErroredFilters => {
                            if (prevErroredFilters.includes(filterId)) {
                              return prevErroredFilters;
                            }
                            return [...prevErroredFilters, filterId];
                          });
                          return Promise.reject(
                            new Error(t('Please choose a valid value')),
                          );
                        },
                      },
                    ]}
                  >
                    {error || showDefaultValue ? (
                      <DefaultValueContainer>
                        {error ? (
                          <ErrorMessageWithStackTrace
                            error={error.errors?.[0]}
                            fallback={
                              <BasicErrorAlert
                                title={t('Cannot load filter')}
                                body={error.error}
                                level="error"
                              />
                            }
                          />
                        ) : (
                          <DefaultValue
                            setDataMask={dataMask => {
                              if (
                                !isEqual(
                                  initialDefaultValue?.filterState?.value,
                                  dataMask?.filterState?.value,
                                )
                              ) {
                                formChanged();
                              }
                              setNativeFilterFieldValues(form, filterId, {
                                defaultDataMask: dataMask,
                              });
                              form.validateFields([
                                ['filters', filterId, 'defaultDataMask'],
                              ]);
                              forceUpdate();
                            }}
                            hasDefaultValue={hasDefaultValue}
                            filterId={filterId}
                            hasDataset={hasDataset}
                            form={form}
                            formData={newFormData}
                            enableNoResults={enableNoResults}
                          />
                        )}
                        {hasDataset && datasetId && (
                          <Tooltip title={t('Refresh the default values')}>
                            <Icons.SyncOutlined
                              iconSize="xl"
                              iconColor={theme.colors.primary.base}
                              css={css`
                                margin-left: ${theme.sizeUnit * 2}px;
                              `}
                              onClick={() => refreshHandler(true)}
                            />
                          </Tooltip>
                        )}
                      </DefaultValueContainer>
                    ) : (
                      t('Fill all required fields to enable "Default Value"')
                    )}
                  </StyledRowSubFormItem>
                )}
              </CollapsibleControl>
            </CleanFormItem>
            {Object.keys(controlItems)
              .sort(
                (a, b) =>
                  controlsOrder.indexOf(a as ControlKey) -
                  controlsOrder.indexOf(b as ControlKey),
              )
              .map(key => controlItems[key].element)}
          </Collapse.Panel>
        </StyledCollapse>
      </TabPane>
      <TabPane
        tab={FilterTabs.scoping.name}
        key={FilterTabs.scoping.key}
        forceRender
      >
        <FilterScope
          updateFormValues={updateFormValues}
          pathToFormValue={['filters', filterId]}
          forceUpdate={forceUpdate}
          filterScope={filterToEdit?.scope}
          formFilterScope={formFilter?.scope}
          initiallyExcludedCharts={initiallyExcludedCharts}
        />
      </TabPane>
    </Tabs>
  );
};

export default memo(
  forwardRef<typeof FiltersConfigForm, FiltersConfigFormProps>(
    FiltersConfigForm,
  ),
);<|MERGE_RESOLUTION|>--- conflicted
+++ resolved
@@ -212,14 +212,6 @@
   align-items: center;
 `;
 
-<<<<<<< HEAD
-const RefreshIcon = styled(Icons.Refresh)`
-  margin-left: ${({ theme }) => theme.sizeUnit * 2}px;
-  color: ${({ theme }) => theme.colorPrimary};
-`;
-
-=======
->>>>>>> 358633e9
 const StyledCollapse = styled(Collapse)`
   border-left: 0;
   border-top: 1px solid ${({ theme }) => theme.colorSplit};
