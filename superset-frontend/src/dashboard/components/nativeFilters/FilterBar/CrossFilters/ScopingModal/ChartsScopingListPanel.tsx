--- conflicted
+++ resolved
@@ -34,15 +34,8 @@
 
 const AddButtonContainer = styled.div`
   ${({ theme }) => css`
-<<<<<<< HEAD
     margin-top: ${theme.sizeUnit * 2}px;
-
     & button > [role='img']:first-of-type {
-      margin-right: ${theme.sizeUnit}px;
-=======
-    margin-top: ${theme.gridUnit * 2}px;
-    & button > [role='img']:first-of-type {
->>>>>>> 4f166a03
       line-height: 0;
     }
     span[role='img'] {
@@ -85,7 +78,7 @@
           onRemove(id);
         }}
         css={css`
-          margin: auto auto auto ${theme.gridUnit}px;
+          margin: auto auto auto ${theme.sizeUnit}px;
         `}
       />
     </FilterTitle>
