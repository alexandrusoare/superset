--- conflicted
+++ resolved
@@ -57,16 +57,8 @@
 
     /* Create the transparent rect icon */
     &.background--transparent:before {
-<<<<<<< HEAD
-      background-image: linear-gradient(
-          45deg,
-          ${theme.colorTextLabel} 25%,
-          transparent 25%
-        ),
-=======
       background-image:
         linear-gradient(45deg, ${theme.colorTextLabel} 25%, transparent 25%),
->>>>>>> 358633e9
         linear-gradient(-45deg, ${theme.colorTextLabel} 25%, transparent 25%),
         linear-gradient(45deg, transparent 75%, ${theme.colorTextLabel} 75%),
         linear-gradient(-45deg, transparent 75%, ${theme.colorTextLabel} 75%);
