--- conflicted
+++ resolved
@@ -52,11 +52,7 @@
       justify-content: space-between;
     }
     a {
-<<<<<<< HEAD
-      transition: background-color ${({ theme }) => theme.motionDurationMid};
-=======
       transition: background-color ${({ theme }) => theme.motionDurationMid}s;
->>>>>>> 358633e9
       &:after {
         content: '';
         position: absolute;
@@ -66,16 +62,8 @@
         height: 3px;
         opacity: 0;
         transform: translateX(-50%);
-<<<<<<< HEAD
-        transition: all ${({ theme }) => theme.motionDurationMid};
-        background-color: ${({ theme }) => theme.colorPrimary};
-        &:after {
-          border-bottom: 2px solid transparent;
-        }
-=======
         transition: all ${({ theme }) => theme.motionDurationMid}s;
         background-color: ${({ theme }) => theme.colorPrimary};
->>>>>>> 358633e9
       }
       &:focus {
         @media (max-width: 767px) {
@@ -94,25 +82,6 @@
 `;
 
 const StyledNav = styled(AntdMenu)`
-<<<<<<< HEAD
-  background-color: ${({ theme }) => theme.colorBgElevated};
-  display: flex;
-  align-items: center;
-  height: 100%;
-  gap: 0;
-  border-bottom: 0;
-  &.antd5-menu-horizontal > .antd5-menu-item {
-    line-height: 1.4;
-    height: 100%;
-    display: flex;
-    align-items: center;
-    margin: 0;
-    border-bottom: 2px solid transparent;
-    padding: ${({ theme }) => theme.sizeUnit * 2}px
-      ${({ theme }) => theme.sizeUnit * 4}px;
-    &:hover {
-      background-color: ${({ theme }) => theme.colors.primary.light5};
-=======
   ${({ theme }) => css`
     display: flex;
     align-items: center;
@@ -123,7 +92,6 @@
       display: flex;
       align-items: center;
       margin: 0;
->>>>>>> 358633e9
       border-bottom: 2px solid transparent;
       padding: ${theme.sizeUnit * 2}px ${theme.sizeUnit * 4}px;
       &:hover {
@@ -134,26 +102,12 @@
           width: 100%;
         }
       }
-      &:after {
-        border-bottom: 2px solid transparent;
-      }
     }
-<<<<<<< HEAD
-  }
-  &.antd5-menu-horizontal > .antd5-menu-item-selected {
-    box-sizing: border-box;
-    border-bottom: 2px solid ${({ theme }) => theme.colorPrimary};
-    &:after {
-      border-bottom: 2px solid transparent;
-    }
-  }
-=======
     &.antd5-menu-horizontal > .antd5-menu-item-selected {
       box-sizing: border-box;
       border-bottom: 2px solid ${theme.colorPrimary};
     }
   `}
->>>>>>> 358633e9
 `;
 
 const StyledSubMenu = styled(AntdMenu.SubMenu)`
@@ -182,26 +136,7 @@
         transition: all ${theme.transitionTiming}s;
       }
     }
-<<<<<<< HEAD
-  }
-  .antd5-menu-submenu-title {
-    display: flex;
-    flex-direction: row-reverse;
-    &:after {
-      content: '';
-      position: absolute;
-      bottom: -3px;
-      left: 50%;
-      width: 0;
-      height: 3px;
-      opacity: 0;
-      transform: translateX(-50%);
-      transition: all ${({ theme }) => theme.motionDurationMid};
-    }
-  }
-=======
   `}
->>>>>>> 358633e9
 `;
 
 export type MenuMode = AntdMenuProps['mode'];
