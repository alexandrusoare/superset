--- conflicted
+++ resolved
@@ -27,15 +27,10 @@
   SelectProps as AntdSelectProps,
   SelectValue as AntdSelectValue,
   LabeledValue as AntdLabeledValue,
-<<<<<<< HEAD
-} from 'antd/lib/select';
-import { TagProps } from 'antd/lib/tag';
-=======
 } from 'antd/lib/select'; // TODO: Remove antd
 
 // eslint-disable-next-line no-restricted-imports
 import { TagProps } from 'antd/lib/tag'; // TODO: Remove antd
->>>>>>> 358633e9
 import { Interpolation, Theme } from '@emotion/react';
 
 export type RawValue = string | number;
