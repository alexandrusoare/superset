/**
 * Licensed to the Apache Software Foundation (ASF) under one
 * or more contributor license agreements.  See the NOTICE file
 * distributed with this work for additional information
 * regarding copyright ownership.  The ASF licenses this file
 * to you under the Apache License, Version 2.0 (the
 * "License"); you may not use this file except in compliance
 * with the License.  You may obtain a copy of the License at
 *
 *   http://www.apache.org/licenses/LICENSE-2.0
 *
 * Unless required by applicable law or agreed to in writing,
 * software distributed under the License is distributed on an
 * "AS IS" BASIS, WITHOUT WARRANTIES OR CONDITIONS OF ANY
 * KIND, either express or implied.  See the License for the
 * specific language governing permissions and limitations
 * under the License.
 */

import {
  CSSProperties,
  ReactNode,
  useCallback,
  useEffect,
  useMemo,
  useRef,
  useState,
} from 'react';
import { Menu } from 'src/components/Menu';
import {
  BaseFormData,
  Behavior,
  Column,
  ContextMenuFilters,
  FAST_DEBOUNCE,
  JsonResponse,
  css,
  ensureIsArray,
  getChartMetadataRegistry,
  getExtensionsRegistry,
  logging,
  t,
  useTheme,
} from '@superset-ui/core';
import rison from 'rison';
import { debounce } from 'lodash';
import { FixedSizeList as List } from 'react-window';
import Icons from 'src/components/Icons';
import { Input } from 'src/components/Input';
import { useToasts } from 'src/components/MessageToasts/withToasts';
import Loading from 'src/components/Loading';
import {
  cachedSupersetGet,
  supersetGetCache,
} from 'src/utils/cachedSupersetGet';
import { InputRef } from 'antd-v5';
import { MenuItemTooltip } from '../DisabledMenuItemTooltip';
import { getSubmenuYOffset } from '../utils';
import { MenuItemWithTruncation } from '../MenuItemWithTruncation';
import { Dataset } from '../types';

const SUBMENU_HEIGHT = 200;
const SHOW_COLUMNS_SEARCH_THRESHOLD = 10;
const SEARCH_INPUT_HEIGHT = 48;

export interface DrillByMenuItemsProps {
  drillByConfig?: ContextMenuFilters['drillBy'];
  formData: BaseFormData & { [key: string]: any };
  contextMenuY?: number;
  submenuIndex?: number;
  onSelection?: (...args: any) => void;
  onClick?: (event: MouseEvent) => void;
  openNewModal?: boolean;
  excludedColumns?: Column[];
  open: boolean;
  onDrillBy?: (column: Column, dataset: Dataset) => void;
}

const loadDrillByOptions = getExtensionsRegistry().get('load.drillby.options');

const queryString = rison.encode({
  columns: [
    'table_name',
    'owners.first_name',
    'owners.last_name',
    'created_by.first_name',
    'created_by.last_name',
    'created_on_humanized',
    'changed_by.first_name',
    'changed_by.last_name',
    'changed_on_humanized',
    'columns.column_name',
    'columns.verbose_name',
    'columns.groupby',
  ],
});

export const DrillByMenuItems = ({
  drillByConfig,
  formData,
  contextMenuY = 0,
  submenuIndex = 0,
  onSelection = () => {},
  onClick = () => {},
  excludedColumns,
  openNewModal = true,
  open,
  onDrillBy,
  ...rest
}: DrillByMenuItemsProps) => {
  const theme = useTheme();
  const { addDangerToast } = useToasts();
  const [isLoadingColumns, setIsLoadingColumns] = useState(true);
  const [searchInput, setSearchInput] = useState('');
  const [debouncedSearchInput, setDebouncedSearchInput] = useState('');
  const [dataset, setDataset] = useState<Dataset>();
  const [columns, setColumns] = useState<Column[]>([]);
  const ref = useRef<InputRef>(null);
  const showSearch =
    loadDrillByOptions || columns.length > SHOW_COLUMNS_SEARCH_THRESHOLD;

  const handleSelection = useCallback(
    (event, column) => {
      onClick(event);
      onSelection(column, drillByConfig);
      if (openNewModal && onDrillBy && dataset) {
        onDrillBy(column, dataset);
      }
    },
    [drillByConfig, onClick, onSelection, openNewModal, onDrillBy, dataset],
  );

  useEffect(() => {
    if (open) {
      ref.current?.input?.focus({ preventScroll: true });
    } else {
      // Reset search input when menu is closed
      setSearchInput('');
      setDebouncedSearchInput('');
    }
  }, [open]);

  const hasDrillBy = drillByConfig?.groupbyFieldName;

  const handlesDimensionContextMenu = useMemo(
    () =>
      getChartMetadataRegistry()
        .get(formData.viz_type)
        ?.behaviors.find(behavior => behavior === Behavior.DrillBy),
    [formData.viz_type],
  );

  useEffect(() => {
    async function loadOptions() {
      const datasetId = Number(formData.datasource.split('__')[0]);
      try {
        setIsLoadingColumns(true);
        let response: JsonResponse;
        if (loadDrillByOptions) {
          response = await loadDrillByOptions(datasetId, formData);
        } else {
          response = await cachedSupersetGet({
            endpoint: `/api/v1/dataset/${datasetId}?q=${queryString}`,
          });
        }
        const { json } = response;
        const { result } = json;
        setDataset(result);
        setColumns(
          ensureIsArray(result.columns)
            .filter(column => column.groupby)
            .filter(
              column =>
                !ensureIsArray(
                  formData[drillByConfig?.groupbyFieldName ?? ''],
                ).includes(column.column_name) &&
                column.column_name !== formData.x_axis &&
                ensureIsArray(excludedColumns)?.every(
                  excludedCol => excludedCol.column_name !== column.column_name,
                ),
            ),
        );
      } catch (error) {
        logging.error(error);
        supersetGetCache.delete(`/api/v1/dataset/${datasetId}`);
        addDangerToast(t('Failed to load dimensions for drill by'));
      } finally {
        setIsLoadingColumns(false);
      }
    }
    if (handlesDimensionContextMenu && hasDrillBy) {
      loadOptions();
    }
  }, [
    addDangerToast,
    drillByConfig?.groupbyFieldName,
    excludedColumns,
    formData,
    handlesDimensionContextMenu,
    hasDrillBy,
  ]);

  const debouncedSetSearchInput = useMemo(
    () =>
      debounce((value: string) => {
        setDebouncedSearchInput(value);
      }, FAST_DEBOUNCE),
    [],
  );

  const handleInput = (value: string) => {
    setSearchInput(value);
    debouncedSetSearchInput(value);
  };

  const filteredColumns = useMemo(
    () =>
      columns.filter(column =>
        (column.verbose_name || column.column_name)
          .toLowerCase()
          .includes(debouncedSearchInput.toLowerCase()),
      ),
    [columns, debouncedSearchInput],
  );

  const submenuYOffset = useMemo(
    () =>
      getSubmenuYOffset(
        contextMenuY,
        filteredColumns.length || 1,
        submenuIndex,
        SUBMENU_HEIGHT,
        showSearch ? SEARCH_INPUT_HEIGHT : 0,
      ),
    [contextMenuY, filteredColumns.length, submenuIndex, showSearch],
  );

  let tooltip: ReactNode;

  if (!handlesDimensionContextMenu) {
    tooltip = t('Drill by is not yet supported for this chart type');
  } else if (!hasDrillBy) {
    tooltip = t('Drill by is not available for this data point');
  }

  if (!handlesDimensionContextMenu || !hasDrillBy) {
    return (
      <Menu.Item key="drill-by-disabled" disabled {...rest}>
        <div>
          {t('Drill by')}
          <MenuItemTooltip title={tooltip} />
        </div>
      </Menu.Item>
    );
  }

  const Row = ({
    index,
    data,
    style,
  }: {
    index: number;
    data: { columns: Column[] };
    style: CSSProperties;
  }) => {
    const { columns, ...rest } = data;
    const column = columns[index];
    return (
      <MenuItemWithTruncation
        menuKey={`drill-by-item-${column.column_name}`}
        tooltipText={column.verbose_name || column.column_name}
        onClick={e => handleSelection(e, column)}
        style={style}
        {...rest}
      >
        {column.verbose_name || column.column_name}
      </MenuItemWithTruncation>
    );
  };

  return (
    <>
      <Menu.SubMenu
        key="drill-by-submenu"
        title={t('Drill by')}
        popupClassName="chart-context-submenu"
        popupOffset={[0, submenuYOffset]}
        {...rest}
      >
        <div data-test="drill-by-submenu">
          {showSearch && (
            <Input
              ref={ref}
<<<<<<< HEAD
              prefix={<Icons.Search iconSize="l" iconColor={theme.colorText} />}
=======
              prefix={
                <Icons.SearchOutlined
                  iconSize="l"
                  iconColor={theme.colors.grayscale.light1}
                />
              }
>>>>>>> 4f166a03
              onChange={e => {
                e.stopPropagation();
                handleInput(e.target.value);
              }}
              placeholder={t('Search columns')}
              onClick={e => {
                // prevent closing menu when clicking on input
                e.nativeEvent.stopImmediatePropagation();
              }}
              allowClear
              css={css`
                width: auto;
                max-width: 100%;
                margin: ${theme.sizeUnit * 2}px ${theme.sizeUnit * 3}px;
                box-shadow: none;
              `}
              value={searchInput}
            />
          )}
          {isLoadingColumns ? (
            <div
              css={css`
                padding: ${theme.sizeUnit * 3}px 0;
              `}
            >
              <Loading position="inline-centered" />
            </div>
          ) : filteredColumns.length ? (
            <List
              width="100%"
              height={SUBMENU_HEIGHT}
              itemSize={35}
              itemCount={filteredColumns.length}
              itemData={{ columns: filteredColumns, ...rest }}
              overscanCount={20}
            >
              {Row}
            </List>
          ) : (
            <Menu.Item disabled key="no-drill-by-columns-found" {...rest}>
              {t('No columns found')}
            </Menu.Item>
          )}
        </div>
      </Menu.SubMenu>
    </>
  );
};<|MERGE_RESOLUTION|>--- conflicted
+++ resolved
@@ -291,16 +291,12 @@
           {showSearch && (
             <Input
               ref={ref}
-<<<<<<< HEAD
-              prefix={<Icons.Search iconSize="l" iconColor={theme.colorText} />}
-=======
               prefix={
                 <Icons.SearchOutlined
                   iconSize="l"
-                  iconColor={theme.colors.grayscale.light1}
+                  iconColor={theme.colorIcon}
                 />
               }
->>>>>>> 4f166a03
               onChange={e => {
                 e.stopPropagation();
                 handleInput(e.target.value);
