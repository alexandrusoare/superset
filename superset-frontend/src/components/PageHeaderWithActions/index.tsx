--- conflicted
+++ resolved
@@ -92,11 +92,7 @@
   align-items: center;
   padding-left: ${theme.sizeUnit * 2}px;
 
-<<<<<<< HEAD
-  & .fave-unfave-icon {
-=======
   & .anticon-star {
->>>>>>> 358633e9
     padding: 0 ${theme.sizeUnit}px;
 
     &:first-of-type {
