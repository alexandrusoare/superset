--- conflicted
+++ resolved
@@ -49,15 +49,6 @@
   color: ${({ theme }) => theme.colors.grayscale.base};
 `;
 
-<<<<<<< HEAD
-const Refresh = styled(Icons.Refresh)`
-  color: ${({ theme }) => theme.colorPrimary};
-  width: auto;
-  height: ${({ theme }) => theme.sizeUnit * 5}px;
-  position: relative;
-  top: ${({ theme }) => theme.sizeUnit}px;
-  left: ${({ theme }) => theme.sizeUnit}px;
-=======
 const RefreshIcon = styled(Icons.SyncOutlined)`
   ${({ theme }) => `
   width: auto;
@@ -65,7 +56,6 @@
   position: relative;
   top: ${theme.sizeUnit}px;
   left: ${theme.sizeUnit}px;
->>>>>>> 358633e9
   cursor: pointer;
 `};
 `;
