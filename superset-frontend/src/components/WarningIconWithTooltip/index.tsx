--- conflicted
+++ resolved
@@ -37,11 +37,7 @@
       id="warning-tooltip"
       title={<SafeMarkdown source={warningMarkdown} />}
     >
-<<<<<<< HEAD
-      <Icons.AlertSolid
-=======
       <Icons.WarningOutlined
->>>>>>> 358633e9
         iconColor={theme.colorWarning}
         iconSize={size}
         css={{ marginRight: marginRight ?? theme.sizeUnit * 2 }}
