--- conflicted
+++ resolved
@@ -137,12 +137,9 @@
   ${({ theme }) => `
     margin-top: ${theme.sizeUnit * 3}px;
     margin-left: ${theme.sizeUnit * 3}px;
-<<<<<<< HEAD
-=======
     button>span>:first-of-type {
       margin-right: 0;
     }
->>>>>>> 358633e9
   `}
 `;
 
@@ -1366,7 +1363,6 @@
           data-test="edit-dataset-tabs"
           onChange={this.handleTabSelect}
           defaultActiveKey={activeTabKey}
-<<<<<<< HEAD
           items={[
             {
               key: '0',
@@ -1402,7 +1398,7 @@
                         className="sync-from-source"
                         disabled={this.state.isEditMode}
                       >
-                        <i className="fa fa-database" />{' '}
+                        <Icons.DatabaseOutlined iconSize="m" />
                         {t('Sync columns from source')}
                       </Button>
                     </StyledButtonWrapper>
@@ -1479,107 +1475,6 @@
             },
           ]}
         />
-=======
-        >
-          <Tabs.TabPane key={0} tab={t('Source')}>
-            {this.renderSourceFieldset(theme)}
-          </Tabs.TabPane>
-          <Tabs.TabPane
-            tab={
-              <CollectionTabTitle
-                collection={sortedMetrics}
-                title={t('Metrics')}
-              />
-            }
-            key={1}
-          >
-            {this.renderMetricCollection()}
-          </Tabs.TabPane>
-          <Tabs.TabPane
-            tab={
-              <CollectionTabTitle
-                collection={this.state.databaseColumns}
-                title={t('Columns')}
-              />
-            }
-            key={2}
-          >
-            <StyledColumnsTabWrapper>
-              <ColumnButtonWrapper>
-                <StyledButtonWrapper>
-                  <Button
-                    buttonSize="small"
-                    onClick={this.syncMetadata}
-                    className="sync-from-source"
-                    disabled={this.state.isEditMode}
-                  >
-                    <Icons.DatabaseOutlined iconSize="m" />
-                    {t('Sync columns from source')}
-                  </Button>
-                </StyledButtonWrapper>
-              </ColumnButtonWrapper>
-              <ColumnCollectionTable
-                className="columns-table"
-                columns={this.state.databaseColumns}
-                datasource={datasource}
-                onColumnsChange={databaseColumns =>
-                  this.setColumns({ databaseColumns })
-                }
-                onDatasourceChange={this.onDatasourceChange}
-              />
-              {this.state.metadataLoading && <Loading />}
-            </StyledColumnsTabWrapper>
-          </Tabs.TabPane>
-          <Tabs.TabPane
-            tab={
-              <CollectionTabTitle
-                collection={this.state.calculatedColumns}
-                title={t('Calculated columns')}
-              />
-            }
-            key={3}
-          >
-            <StyledColumnsTabWrapper>
-              <ColumnCollectionTable
-                columns={this.state.calculatedColumns}
-                onColumnsChange={calculatedColumns =>
-                  this.setColumns({ calculatedColumns })
-                }
-                columnLabelTooltips={{
-                  column_name: t(
-                    'This field is used as a unique identifier to attach ' +
-                      'the calculated dimension to charts. It is also used ' +
-                      'as the alias in the SQL query.',
-                  ),
-                }}
-                onDatasourceChange={this.onDatasourceChange}
-                datasource={datasource}
-                editableColumnName
-                showExpression
-                allowAddItem
-                allowEditDataType
-                itemGenerator={() => ({
-                  column_name: t('<new column>'),
-                  filterable: true,
-                  groupby: true,
-                  expression: t('<enter SQL expression here>'),
-                  __expanded: true,
-                })}
-              />
-            </StyledColumnsTabWrapper>
-          </Tabs.TabPane>
-          <Tabs.TabPane key={4} tab={t('Settings')}>
-            <Row gutter={16}>
-              <Col xs={24} md={12}>
-                <FormContainer>{this.renderSettingsFieldset()}</FormContainer>
-              </Col>
-              <Col xs={24} md={12}>
-                <FormContainer>{this.renderAdvancedFieldset()}</FormContainer>
-              </Col>
-            </Row>
-          </Tabs.TabPane>
-        </StyledTableTabs>
->>>>>>> 358633e9
       </DatasourceContainer>
     );
   }
