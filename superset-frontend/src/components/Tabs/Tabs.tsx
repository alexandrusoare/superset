/**
 * Licensed to the Apache Software Foundation (ASF) under one
 * or more contributor license agreements.  See the NOTICE file
 * distributed with this work for additional information
 * regarding copyright ownership.  The ASF licenses this file
 * to you under the Apache License, Version 2.0 (the
 * "License"); you may not use this file except in compliance
 * with the License.  You may obtain a copy of the License at
 *
 *   http://www.apache.org/licenses/LICENSE-2.0
 *
 * Unless required by applicable law or agreed to in writing,
 * software distributed under the License is distributed on an
 * "AS IS" BASIS, WITHOUT WARRANTIES OR CONDITIONS OF ANY
 * KIND, either express or implied.  See the License for the
 * specific language governing permissions and limitations
 * under the License.
 */
import { css, styled } from '@superset-ui/core';
<<<<<<< HEAD
import { Tabs as AntdTabs, TabsProps as AntdTabsProps } from 'antd-v5';
=======
// eslint-disable-next-line no-restricted-imports
import AntdTabs, { TabsProps as AntdTabsProps } from 'antd/lib/tabs'; // TODO: Remove antd
>>>>>>> 358633e9
import Icons from 'src/components/Icons';

export interface TabsProps extends AntdTabsProps {
  fullWidth?: boolean;
  allowOverflow?: boolean;
}

const StyledTabs = ({
  animated = false,
  fullWidth = true,
  allowOverflow = true,
  ...props
}: TabsProps) => (
  <AntdTabs
    animated={animated}
    {...props}
    css={theme => css`
      overflow: ${allowOverflow ? 'visible' : 'hidden'};

      .antd5-tabs-content-holder {
        overflow: ${allowOverflow ? 'visible' : 'auto'};
      }
      .antd5-tabs-tab {
        flex: 1 1 auto;
        &:hover {
          .anchor-link-container {
            cursor: pointer;
            .fa.fa-link {
              visibility: visible;
            }
          }
        }
        .short-link-trigger.btn {
          padding: 0 ${theme.sizeUnit}px;
          & > .fa.fa-link {
            top: 0;
          }
        }
      }
      ${fullWidth &&
      css`
        .antd5-tabs-nav-list {
          width: 100%;
        }
      `};

      .antd5-tabs-tab-btn {
        display: flex;
        flex: 1 1 auto;
        align-items: center;
        justify-content: center;
        font-size: ${theme.fontSizeSM}px;
        text-align: center;
        user-select: none;
        .required {
          margin-left: ${theme.sizeUnit / 2}px;
          color: ${theme.colorError};
        }
      }
      .ant-tabs-ink-bar {
        background: ${theme.colorPrimary};
      }
    `}
  />
);

const StyledTabPane = styled(AntdTabs.TabPane)``;

const Tabs = Object.assign(StyledTabs, {
  TabPane: StyledTabPane,
});

const StyledEditableTabs = styled(StyledTabs)`
  ${({ theme, fullWidth }) => `
    .antd5-tabs-content-holder {
      background: ${theme.colors.grayscale.light5};
    }

    & > .antd5-tabs-nav {
      margin-bottom: 0;
    }

    .antd5-tabs-tab-remove {
      padding-top: 0;
      padding-bottom: 0;
      height: ${theme.sizeUnit * 6}px;
    }

    ${
      fullWidth
        ? css`
            .antd5-tabs-nav-list {
              width: 100%;
            }
          `
        : ''
    }
  `}
`;

const StyledCloseOutlined = styled(Icons.CloseOutlined)`
  color: ${({ theme }) => theme.colors.grayscale.base};
`;
export const EditableTabs = Object.assign(StyledEditableTabs, {
  TabPane: StyledTabPane,
});

EditableTabs.defaultProps = {
  type: 'editable-card',
  fullWidth: false,
  animated: { inkBar: true, tabPane: false },
};

EditableTabs.TabPane.defaultProps = {
  closeIcon: <StyledCloseOutlined iconSize="s" role="button" tabIndex={0} />,
};

export const StyledLineEditableTabs = styled(EditableTabs)`
<<<<<<< HEAD
  &.antd5-tabs-card > .antd5-tabs-nav .antd5-tabs-tab {
=======
  &.ant-tabs-card > .ant-tabs-nav .ant-tabs-tab {
>>>>>>> 358633e9
    margin: 0 ${({ theme }) => theme.sizeUnit * 4}px;
    padding: ${({ theme }) => `${theme.sizeUnit * 3}px ${theme.sizeUnit}px`};
    background: transparent;
    border: none;
  }

  &.antd5-tabs-card > .antd5-tabs-nav .antd5-tabs-ink-bar {
    visibility: visible;
  }

<<<<<<< HEAD
  .antd5-tabs-tab-btn {
=======
  .ant-tabs-tab-btn {
>>>>>>> 358633e9
    font-size: ${({ theme }) => theme.fontSize}px;
  }

  .antd5-tabs-tab-remove {
    margin-left: 0;
    padding-right: 0;
  }

  .antd5-tabs-nav-add {
    min-width: unset !important;
    background: transparent !important;
    border: none !important;
  }
`;

export const LineEditableTabs = Object.assign(StyledLineEditableTabs, {
  TabPane: StyledTabPane,
});

export default Tabs;<|MERGE_RESOLUTION|>--- conflicted
+++ resolved
@@ -17,12 +17,7 @@
  * under the License.
  */
 import { css, styled } from '@superset-ui/core';
-<<<<<<< HEAD
-import { Tabs as AntdTabs, TabsProps as AntdTabsProps } from 'antd-v5';
-=======
-// eslint-disable-next-line no-restricted-imports
-import AntdTabs, { TabsProps as AntdTabsProps } from 'antd/lib/tabs'; // TODO: Remove antd
->>>>>>> 358633e9
+import { Tabs as AntdTabs, TabsProps as AntdTabsProps } from 'antd-v5'; // TODO: Remove antd
 import Icons from 'src/components/Icons';
 
 export interface TabsProps extends AntdTabsProps {
@@ -141,11 +136,7 @@
 };
 
 export const StyledLineEditableTabs = styled(EditableTabs)`
-<<<<<<< HEAD
   &.antd5-tabs-card > .antd5-tabs-nav .antd5-tabs-tab {
-=======
-  &.ant-tabs-card > .ant-tabs-nav .ant-tabs-tab {
->>>>>>> 358633e9
     margin: 0 ${({ theme }) => theme.sizeUnit * 4}px;
     padding: ${({ theme }) => `${theme.sizeUnit * 3}px ${theme.sizeUnit}px`};
     background: transparent;
@@ -156,11 +147,7 @@
     visibility: visible;
   }
 
-<<<<<<< HEAD
   .antd5-tabs-tab-btn {
-=======
-  .ant-tabs-tab-btn {
->>>>>>> 358633e9
     font-size: ${({ theme }) => theme.fontSize}px;
   }
 
