/**
 * Licensed to the Apache Software Foundation (ASF) under one
 * or more contributor license agreements.  See the NOTICE file
 * distributed with this work for additional information
 * regarding copyright ownership.  The ASF licenses this file
 * to you under the Apache License, Version 2.0 (the
 * "License"); you may not use this file except in compliance
 * with the License.  You may obtain a copy of the License at
 *
 *   http://www.apache.org/licenses/LICENSE-2.0
 *
 * Unless required by applicable law or agreed to in writing,
 * software distributed under the License is distributed on an
 * "AS IS" BASIS, WITHOUT WARRANTIES OR CONDITIONS OF ANY
 * KIND, either express or implied.  See the License for the
 * specific language governing permissions and limitations
 * under the License.
 */
import { styled, css, SupersetTheme } from '@superset-ui/core';
import cx from 'classnames';
import { Interweave } from 'interweave';
import { useCallback, useEffect, useRef, useState } from 'react';
import Icons from 'src/components/Icons';
import { ToastType, ToastMeta } from './types';

const ToastContainer = styled.div`
  ${({ theme }) => css`
    display: flex;
    justify-content: center;
    align-items: center;

    span {
      padding: 0 ${theme.sizeUnit * 2}px;
    }

    .toast__close,
    .toast__close span {
      padding: 0;
    }
  `}
`;

<<<<<<< HEAD
const StyledIcon = (theme: SupersetTheme) => css`
  min-width: ${theme.sizeUnit * 5}px;
  color: ${theme.colors.grayscale.base};
=======
const notificationStyledIcon = (theme: SupersetTheme) => css`
  min-width: ${theme.sizeUnit * 5}px;
  color: ${theme.colorIcon};
  margin-right: 0;
>>>>>>> 358633e9
`;

interface ToastPresenterProps {
  toast: ToastMeta;
  onCloseToast: (id: string) => void;
}

export default function Toast({ toast, onCloseToast }: ToastPresenterProps) {
  const hideTimer = useRef<ReturnType<typeof setTimeout>>();
  const [visible, setVisible] = useState(false);
  const showToast = () => {
    setVisible(true);
  };

  const handleClosePress = useCallback(() => {
    if (hideTimer.current) {
      clearTimeout(hideTimer.current);
    }
    // Wait for the transition
    setVisible(() => {
      setTimeout(() => {
        onCloseToast(toast.id);
      }, 150);
      return false;
    });
  }, [onCloseToast, toast.id]);

  useEffect(() => {
    setTimeout(showToast);

    if (toast.duration > 0) {
      hideTimer.current = setTimeout(handleClosePress, toast.duration);
    }
    return () => {
      if (hideTimer.current) {
        clearTimeout(hideTimer.current);
      }
    };
  }, [handleClosePress, toast.duration]);

  let className = 'toast--success';
  let icon = (
    <Icons.CheckCircleFilled css={theme => notificationStyledIcon(theme)} />
  );

  if (toast.toastType === ToastType.Warning) {
    icon = <Icons.ExclamationCircleFilled css={notificationStyledIcon} />;
    className = 'toast--warning';
  } else if (toast.toastType === ToastType.Danger) {
    icon = <Icons.ExclamationCircleFilled css={notificationStyledIcon} />;
    className = 'toast--danger';
  } else if (toast.toastType === ToastType.Info) {
    icon = <Icons.InfoCircleFilled css={notificationStyledIcon} />;
    className = 'toast--info';
  }

  return (
    <ToastContainer
      className={cx('alert', 'toast', visible && 'toast--visible', className)}
      data-test="toast-container"
      role="alert"
    >
      {icon}
      <Interweave content={toast.text} noHtml={!toast.allowHtml} />
      <Icons.CloseOutlined
        iconSize="m"
        className="toast__close pointer"
        role="button"
        tabIndex={0}
        onClick={handleClosePress}
        aria-label="Close"
        data-test="close-button"
      />
    </ToastContainer>
  );
}<|MERGE_RESOLUTION|>--- conflicted
+++ resolved
@@ -40,16 +40,10 @@
   `}
 `;
 
-<<<<<<< HEAD
-const StyledIcon = (theme: SupersetTheme) => css`
-  min-width: ${theme.sizeUnit * 5}px;
-  color: ${theme.colors.grayscale.base};
-=======
 const notificationStyledIcon = (theme: SupersetTheme) => css`
   min-width: ${theme.sizeUnit * 5}px;
   color: ${theme.colorIcon};
   margin-right: 0;
->>>>>>> 358633e9
 `;
 
 interface ToastPresenterProps {
