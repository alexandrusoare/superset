/**
 * Licensed to the Apache Software Foundation (ASF) under one
 * or more contributor license agreements.  See the NOTICE file
 * distributed with this work for additional information
 * regarding copyright ownership.  The ASF licenses this file
 * to you under the Apache License, Version 2.0 (the
 * "License"); you may not use this file except in compliance
 * with the License.  You may obtain a copy of the License at
 *
 *   http://www.apache.org/licenses/LICENSE-2.0
 *
 * Unless required by applicable law or agreed to in writing,
 * software distributed under the License is distributed on an
 * "AS IS" BASIS, WITHOUT WARRANTIES OR CONDITIONS OF ANY
 * KIND, either express or implied.  See the License for the
 * specific language governing permissions and limitations
 * under the License.
 */

import { css, styled, SupersetTheme } from '@superset-ui/core';
import { JsonEditor } from 'src/components/AsyncAceEditor';
import Button from 'src/components/Button';

const CTAS_CVAS_SCHEMA_FORM_HEIGHT = 108;
const EXPOSE_IN_SQLLAB_FORM_HEIGHT = CTAS_CVAS_SCHEMA_FORM_HEIGHT + 153;
const EXPOSE_ALL_FORM_HEIGHT = EXPOSE_IN_SQLLAB_FORM_HEIGHT + 102;
const MODAL_BODY_HEIGHT = 180.5;

const anticonHeight = 12;

export const no_margin_bottom = css`
  margin-bottom: 0;
`;

export const labelMarginBottom = (theme: SupersetTheme) => css`
  margin-bottom: ${theme.sizeUnit * 2}px;
`;

export const marginBottom = (theme: SupersetTheme) => css`
  margin-bottom: ${theme.sizeUnit * 4}px;
`;

export const StyledFormHeader = styled.header`
  padding: ${({ theme }) => theme.sizeUnit * 2}px
    ${({ theme }) => theme.sizeUnit * 4}px;
  line-height: ${({ theme }) => theme.sizeUnit * 6}px;

  .helper-top {
    padding-bottom: 0;
    color: ${({ theme }) => theme.colors.grayscale.base};
    font-size: ${({ theme }) => theme.fontSizeSM}px;
    margin: 0;
  }

  .subheader-text {
    line-height: ${({ theme }) => theme.sizeUnit * 4.25}px;
  }

  .helper-bottom {
    padding-top: 0;
    color: ${({ theme }) => theme.colors.grayscale.base};
    font-size: ${({ theme }) => theme.fontSizeSM}px;
    margin: 0;
  }

  h4 {
    color: ${({ theme }) => theme.colors.grayscale.dark2};
    font-size: ${({ theme }) => theme.fontSizeLG}px;
    margin: 0;
    padding: 0;
    line-height: ${({ theme }) => theme.sizeUnit * 8}px;
  }

  .select-db {
    padding-bottom: ${({ theme }) => theme.sizeUnit * 2}px;
    .helper {
      margin: 0;
    }

    h4 {
      margin: 0 0 ${({ theme }) => theme.sizeUnit * 4}px;
    }
  }
`;

export const antdCollapseStyles = (theme: SupersetTheme) => css`
  .ant-collapse-header {
    background-color: ${theme.colorBgLayout};
    padding-top: ${theme.sizeUnit * 3.5}px;
    padding-bottom: ${theme.sizeUnit * 2.5}px;

    .anticon.ant-collapse-arrow {
      top: calc(50% - ${anticonHeight / 2}px);
    }
    .helper {
      color: ${theme.colors.grayscale.base};
    }
  }
  h4 {
    font-size: 16px;
    margin-top: 0;
    margin-bottom: ${theme.sizeUnit}px;
  }
  p.helper {
    margin: ${theme.sizeUnit * 3}px ${theme.sizeUnit * 4}px;
    margin-left: 0px;
  }
`;

export const antDTabsStyles = css`
  .ant-tabs-top {
    margin-top: 0;
  }
  .ant-tabs-top > .ant-tabs-nav {
    margin-bottom: 0;
  }
  .ant-tabs-tab {
    margin-right: 0;
  }
`;

export const antDModalNoPaddingStyles = css`
  .antd5-modal-body {
    padding-left: 0;
    padding-right: 0;
    padding-top: 0;
  }
`;

export const infoTooltip = (theme: SupersetTheme) => css`
  margin-bottom: ${theme.sizeUnit * 5}px;
  svg {
    margin-bottom: ${theme.sizeUnit * 0.25}px;
  }
  display: flex;
`;

export const toggleStyle = (theme: SupersetTheme) => css`
<<<<<<< HEAD
  padding-left: ${theme.sizeUnit * 2}px;
=======
  padding-left: ${theme.gridUnit * 2}px;
  padding-right: ${theme.gridUnit * 2}px;
>>>>>>> 4f166a03
`;

export const formScrollableStyles = (theme: SupersetTheme) => css`
  padding: ${theme.sizeUnit * 4}px ${theme.sizeUnit * 4}px 0;
`;

export const antDModalStyles = (theme: SupersetTheme) => css`
  .ant-select-dropdown {
    height: ${theme.sizeUnit * 40}px;
  }

  .antd5-modal-header {
    padding: ${theme.sizeUnit * 4.5}px ${theme.sizeUnit * 4}px
      ${theme.sizeUnit * 4}px;
  }

  .antd5-modal-close-x .close {
    opacity: 1;
  }

  .antd5-modal-body {
    height: ${theme.sizeUnit * MODAL_BODY_HEIGHT}px;
  }

  .antd5-modal-footer {
    height: ${theme.sizeUnit * 16.25}px;
  }
`;

export const antDAlertStyles = (theme: SupersetTheme) => css`
  margin: ${theme.sizeUnit * 4}px 0;
`;

export const StyledAlertMargin = styled.div`
  ${({ theme }) => css`
    margin: 0 ${theme.sizeUnit * 4}px ${theme.sizeUnit * 4}px;
  `}
`;

export const antDErrorAlertStyles = (theme: SupersetTheme) => css`
  margin: ${theme.sizeUnit * 8}px ${theme.sizeUnit * 4}px;
`;

export const antdWarningAlertStyles = (theme: SupersetTheme) => css`
  margin: ${theme.sizeUnit * 4}px 0;

  .antd5-alert-message {
    margin: 0;
  }
`;

export const formHelperStyles = (theme: SupersetTheme) => css`
  .required {
    margin-left: ${theme.sizeUnit / 2}px;
    color: ${theme.colorError};
  }

  .helper {
    display: block;
    padding: ${theme.sizeUnit}px 0;
    color: ${theme.colors.grayscale.light1};
    font-size: ${theme.fontSizeSM}px;
    text-align: left;
  }
`;

export const wideButton = (theme: SupersetTheme) => css`
  width: 100%;
  border: 1px solid ${theme.colors.primary.dark2};
  color: ${theme.colors.primary.dark2};
  &:hover,
  &:focus {
    border: 1px solid ${theme.colorPrimaryText};
    color: ${theme.colorPrimaryText};
  }
`;

export const formStyles = (theme: SupersetTheme) => css`
  .form-group {
    margin-bottom: ${theme.sizeUnit * 4}px;
    &-w-50 {
      display: inline-block;
      width: ${`calc(50% - ${theme.sizeUnit * 4}px)`};
      & + .form-group-w-50 {
        margin-left: ${theme.sizeUnit * 8}px;
      }
    }
  }
  .control-label {
    color: ${theme.colorText};
    font-size: ${theme.fontSizeSM}px;
  }
  .helper {
    color: ${theme.colors.grayscale.light1};
    font-size: ${theme.fontSizeSM}px;
    margin-top: ${theme.sizeUnit * 1.5}px;
  }
  .ant-tabs-content-holder {
    overflow: auto;
    max-height: 480px;
  }
`;

export const validatedFormStyles = (theme: SupersetTheme) => css`
  label {
    color: ${theme.colorText};
    font-size: ${theme.fontSizeSM}px;
    margin-bottom: 0;
  }
`;

export const StyledInputContainer = styled.div`
  ${({ theme }) => css`
    margin-bottom: ${theme.sizeUnit * 6}px;
    &.mb-0 {
      margin-bottom: 0;
    }
    &.mb-8 {
      margin-bottom: ${theme.sizeUnit * 2}px;
    }

    .control-label {
      color: ${theme.colorText};
      font-size: ${theme.fontSizeSM}px;
      margin-bottom: ${theme.sizeUnit * 2}px;
    }

    &.extra-container {
      padding-top: ${theme.sizeUnit * 2}px;
    }

    .input-container {
      display: flex;
      align-items: top;

      label {
        display: flex;
        margin-left: ${theme.sizeUnit * 2}px;
        margin-top: ${theme.sizeUnit * 0.75}px;
        font-family: ${theme.fontFamily};
        font-size: ${theme.fontSize}px;
      }

      i {
        margin: 0 ${theme.sizeUnit}px;
      }
    }

    input,
    textarea {
      flex: 1 1 auto;
    }

    textarea {
      height: 160px;
      resize: none;
    }

    input::placeholder,
    textarea::placeholder {
      color: ${theme.colors.grayscale.light1};
    }

    textarea,
    input[type='text'],
    input[type='number'] {
      padding: ${theme.sizeUnit * 1.5}px ${theme.sizeUnit * 2}px;
      border-style: none;
      border: 1px solid ${theme.colors.grayscale.light2};
      border-radius: ${theme.sizeUnit}px;

      &[name='name'] {
        flex: 0 1 auto;
        width: 40%;
      }
    }
    &.expandable {
      height: 0;
      overflow: hidden;
      transition: height 0.25s;
      margin-left: ${theme.sizeUnit * 8}px;
      margin-bottom: 0;
      padding: 0;
      .control-label {
        margin-bottom: 0;
      }
      &.open {
        height: ${CTAS_CVAS_SCHEMA_FORM_HEIGHT}px;
        padding-right: ${theme.sizeUnit * 5}px;
      }
    }
  `}
`;

export const StyledJsonEditor = styled(JsonEditor)`
  flex: 1 1 auto;
  border: 1px solid ${({ theme }) => theme.colors.grayscale.light2};
  border-radius: ${({ theme }) => theme.sizeUnit}px;
`;

export const StyledExpandableForm = styled.div`
  padding-top: ${({ theme }) => theme.sizeUnit}px;
  .input-container {
    padding-top: ${({ theme }) => theme.sizeUnit}px;
    padding-bottom: ${({ theme }) => theme.sizeUnit}px;
  }
  &.expandable {
    height: 0;
    overflow: hidden;
    transition: height 0.25s;
    margin-left: ${({ theme }) => theme.sizeUnit * 7}px;
    &.open {
      height: ${EXPOSE_IN_SQLLAB_FORM_HEIGHT}px;
      &.ctas-open {
        height: ${EXPOSE_ALL_FORM_HEIGHT}px;
      }
    }
  }
`;

export const StyledAlignment = styled.div`
  padding: 0 ${({ theme }) => theme.sizeUnit * 4}px;
  margin-top: ${({ theme }) => theme.sizeUnit * 6}px;
`;

export const buttonLinkStyles = (theme: SupersetTheme) => css`
  text-transform: initial;
  padding-right: ${theme.sizeUnit * 2}px;
`;

export const importDbButtonLinkStyles = (theme: SupersetTheme) => css`
  font-size: ${theme.sizeUnit * 3.5}px;
  text-transform: initial;
  padding-right: ${theme.sizeUnit * 2}px;
`;

export const alchemyButtonLinkStyles = (theme: SupersetTheme) => css`
  text-transform: initial;
  padding: ${theme.sizeUnit * 8}px 0 0;
  margin-left: 0px;
`;

export const TabHeader = styled.div`
  display: flex;
  flex-direction: column;
  justify-content: center;
  padding: 0px;

  .helper {
    color: ${({ theme }) => theme.colors.grayscale.base};
    font-size: ${({ theme }) => theme.fontSizeSM}px;
    margin: 0px;
  }
`;

export const CreateHeaderTitle = styled.div`
  color: ${({ theme }) => theme.colors.grayscale.dark2};
  font-weight: ${({ theme }) => theme.fontWeightStrong};
  font-size: ${({ theme }) => theme.fontSize}px;
`;

export const CreateHeaderSubtitle = styled.div`
  color: ${({ theme }) => theme.colorText};
  font-size: ${({ theme }) => theme.fontSizeSM}px;
`;

export const EditHeaderTitle = styled.div`
  color: ${({ theme }) => theme.colors.grayscale.light1};
  font-size: ${({ theme }) => theme.fontSizeSM}px;
`;

export const EditHeaderSubtitle = styled.div`
  color: ${({ theme }) => theme.colorText};
  font-size: ${({ theme }) => theme.fontSizeLG}px;
  font-weight: ${({ theme }) => theme.fontWeightStrong};
`;

export const CredentialInfoForm = styled.div`
  .catalog-type-select {
    margin: 0 0 20px;
  }

  .label-select {
    color: ${({ theme }) => theme.colorText};
    font-size: 11px;
    margin: 0 5px ${({ theme }) => theme.sizeUnit * 2}px;
  }

  .label-paste {
    color: ${({ theme }) => theme.colors.grayscale.light1};
    font-size: 11px;
    line-height: 16px;
  }

  .input-container {
    margin: ${({ theme }) => theme.sizeUnit * 4}px 0;
    display: flex;
    flex-direction: column;
}
  }
  .input-form {
    height: 100px;
    width: 100%;
    border: 1px solid ${({ theme }) => theme.colors.grayscale.light2};
    border-radius: ${({ theme }) => theme.sizeUnit}px;
    resize: vertical;
    padding: ${({ theme }) => theme.sizeUnit * 1.5}px
      ${({ theme }) => theme.sizeUnit * 2}px;
    &::placeholder {
      color: ${({ theme }) => theme.colors.grayscale.light1};
    }
  }

  .input-container {
    width: 100%;

    button {
      width: fit-content;
    }

    .credentials-uploaded {
      display: flex;
      align-items: center;
      gap: ${({ theme }) => theme.sizeUnit * 3}px;
      width: fit-content;
    }

    .credentials-uploaded-btn, .credentials-uploaded-remove {
      flex: 0 0 auto;
    }

    /* hide native file upload input element */
    .input-upload {
      display: none !important;
    }
  }`;

export const SelectDatabaseStyles = styled.div`
  .preferred {
    .superset-button {
      margin-left: 0;
    }
    display: flex;
    flex-wrap: wrap;
    justify-content: space-between;
    margin: ${({ theme }) => theme.sizeUnit * 4}px;
  }

  .preferred-item {
    width: 32%;
    margin-bottom: ${({ theme }) => theme.sizeUnit * 2.5}px;
  }

  .available {
    margin: ${({ theme }) => theme.sizeUnit * 4}px;
    .available-label {
      font-size: ${({ theme }) => theme.fontSizeLG}px;
      font-weight: ${({ theme }) => theme.fontWeightStrong};
      margin: ${({ theme }) => theme.sizeUnit * 6}px 0;
    }
    .available-select {
      width: 100%;
    }
  }

  .label-available-select {
    font-size: ${({ theme }) => theme.fontSizeSM}px;
  }

  .control-label {
    color: ${({ theme }) => theme.colorText};
    font-size: ${({ theme }) => theme.fontSizeSM}px;
    margin-bottom: ${({ theme }) => theme.sizeUnit * 2}px;
  }
`;

export const StyledFooterButton = styled(Button)`
  width: ${({ theme }) => theme.sizeUnit * 40}px;
`;

export const StyledStickyHeader = styled.div`
  position: sticky;
  top: 0;
  z-index: ${({ theme }) => theme.zIndexPopupBase};
  background: ${({ theme }) => theme.colorBgLayout};
  height: auto;
`;

export const StyledCatalogTable = styled.div`
  margin-bottom: 16px;

  .catalog-type-select {
    margin: 0 0 20px;
  }

  .gsheet-title {
    font-size: ${({ theme }) => theme.fontSizeLG}px;
    font-weight: ${({ theme }) => theme.fontWeightStrong};
    margin: ${({ theme }) => theme.sizeUnit * 10}px 0 16px;
  }

  .catalog-label {
    margin: 0 0 7px;
  }

  .catalog-name {
    display: flex;
    .catalog-name-input {
      width: 95%;
      margin-bottom: 0px;
    }
  }

  .catalog-name-url {
    margin: 4px 0;
    width: 95%;
  }

  .catalog-add-btn {
    width: 95%;
  }
`;

export const StyledUploadWrapper = styled.div`
  .ant-progress-inner {
    display: none;
  }

  .ant-upload-list-item-card-actions {
    display: none;
  }
`;<|MERGE_RESOLUTION|>--- conflicted
+++ resolved
@@ -136,12 +136,8 @@
 `;
 
 export const toggleStyle = (theme: SupersetTheme) => css`
-<<<<<<< HEAD
   padding-left: ${theme.sizeUnit * 2}px;
-=======
-  padding-left: ${theme.gridUnit * 2}px;
-  padding-right: ${theme.gridUnit * 2}px;
->>>>>>> 4f166a03
+  padding-right: ${theme.sizeUnit * 2}px;
 `;
 
 export const formScrollableStyles = (theme: SupersetTheme) => css`
